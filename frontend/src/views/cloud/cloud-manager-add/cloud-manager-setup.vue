<template>
  <section class="setup-cloud pb20" v-bkloading="{ isLoading: loading }">
    <div class="setup-cloud-left">
      <!--安装Proxy表单-->
      <section class="left-form">
        <!-- <tips :list="topTips" v-if="type === 'replace'" class="mb20"></tips> -->
        <tips class="mb20">
          <template #default>
            <ul>
              <template v-if="type === 'replace'">
                <li class="tips-content-item" v-for="(tip, index) in topTips" :key="index">
                  {{ tip }}
                </li>
              </template>
              <i18n path="Proxy安装要求tips" tag="li" class="tips-content-item">
                <bk-link class="tips-link" theme="primary" @click="handleToggle">{{ $t('安装要求') }}</bk-link>
              </i18n>
            </ul>
          </template>
        </tips>
        <bk-form :label-width="marginLeft" :model="formData" :rules="rules" ref="form">
          <install-method :is-manual="isManual" @change="installMethodHandle"></install-method>
          <bk-form-item :label="$t('安装信息')">
            <filter-ip-tips
              class="mb15 filter-tips"
              v-if="filterList.length && showFilterTips"
              @click="handleShowDetail">
            </filter-ip-tips>
            <!-- :local-mark="`proxy_setup`" -->
            <InstallTable
              v-if="!loading"
              ref="setupTable"
              :class="{ 'cloud-setup-table': isManual }"
              local-mark="proxy_setup`"
              :col-setting="false"
              :aps="apList"
              :bk-cloud-id="id"
              :arbitrary="apId"
              :setup-info="formData.bkCloudSetupInfo"
              :key="net.active"
              :before-delete="handleBeforeDeleteRow"
              @change="handleSetupTableChange"
              @choose="handleChoose">
            </InstallTable>
          </bk-form-item>
          <bk-form-item error-display-type="normal" :label="$t('密码/密钥')" required>
            <bk-radio-group v-model="formData.retention" class="content-basic">
              <bk-radio :value="1">{{ $t('保存1天') }}</bk-radio>
              <bk-radio class="ml35" :value="-1">{{ $t('长期保存') }}</bk-radio>
            </bk-radio-group>
          </bk-form-item>
          <bk-form-item error-display-type="normal" :label="$t('操作系统')" property="osType" required>
            <bk-select
              class="content-basic"
              :placeholder="$t('请选择')"
              v-model="formData.osType"
              :clearable="false"
              v-bk-tooltips.right="$t('仅支持Linux64位操作系统')"
              disabled>
              <bk-option id="LINUX" :name="$t('Linux64位')"></bk-option>
            </bk-select>
          </bk-form-item>
          <template v-if="!isManual">
            <bk-form-item error-display-type="normal" :label="$t('登录端口')" property="port" required>
              <bk-input class="content-basic" :placeholder="$t('请输入')" v-model="formData.port"></bk-input>
            </bk-form-item>
            <bk-form-item error-display-type="normal" :label="$t('登录账号')" property="account" required>
              <bk-input class="content-basic" :placeholder="$t('请选择')" v-model="formData.account"></bk-input>
            </bk-form-item>
          </template>
          <bk-form-item error-display-type="normal" :label="$t('归属业务')" property="bkBizId" required>
            <bk-biz-select
              v-model="formData.bkBizId"
              class="content-basic"
              :placeholder="$t('请选择业务')"
              :show-select-all="false"
              :multiple="false"
              :auto-update-storage="false">
            </bk-biz-select>
          </bk-form-item>
        </bk-form>
      </section>
      <!--操作按钮-->
      <section class="left-footer">
        <bk-button
          theme="primary"
          ext-cls="nodeman-primary-btn"
          :style="{ marginLeft: `${marginLeft}px` }"
          :loading="loadingSetup"
          @click="handleSetup">
          {{ saveBtnText }}
        </bk-button>
        <bk-button class="nodeman-cancel-btn ml5" @click="handleCancel">{{ $t('取消') }}</bk-button>
      </section>
    </div>
    <!--右侧提示栏-->
    <div class="setup-cloud-right" :class="{ 'right-panel': showRightPanel }">
      <right-panel v-model="showRightPanel" host-type="Proxy" :host-list="hostList"></right-panel>
      <!-- <right-panel v-model="showRightPanel" :list="tipsList" :tips="tips"></right-panel> -->
    </div>
    <!--过滤ip信息-->
    <filter-dialog v-model="showFilterDialog" :list="filterList" :title="$t('忽略详情')"></filter-dialog>
    <!-- agent包版本 -->
    <ChoosePkgDialog
      v-model="versionsDialog.show"
      :type="versionsDialog.type"
      :title="versionsDialog.title"
<<<<<<< HEAD
      :version="versionsDialog.version"
=======
      :versions="versionsDialog.versions"
>>>>>>> 96761736
      :os-type="versionsDialog.os_type"
      :cpu-arch="versionsDialog.cpu_arch"
      :project="versionsDialog.project"
      @confirm="versionConfirm"
      @cancel="versionCancel" />
  </section>
</template>
<script lang="ts">
import { Component, Prop, Ref, Mixins } from 'vue-property-decorator';
import { MainStore, CloudStore, AgentStore } from '@/store/index';
import InstallTable from '@/components/setup-table/install-table.vue';
import InstallMethod from '@/components/common/install-method.vue';
import RightPanel from '@/components/common/right-panel-tips.vue';
import Tips from '@/components/common/tips.vue';
import FilterIpTips from '@/components/common/filter-ip-tips.vue';
import FilterIpMixin from '@/components/common/filter-ip-mixin';
import formLabelMixin from '@/common/form-label-mixin';
import FilterDialog from '@/components/common/filter-dialog.vue';
// import getTemplate from '../config/tips-template'
import { setupInfo, parentHead, setupDiffConfigs } from '../config/netTableConfig';
// eslint-disable-next-line @typescript-eslint/no-unused-vars
import { defaultPort, getDefaultConfig } from '@/config/config';
import { ISetupHead, ISetupRow, IProxyIpKeys, ISetupParent } from '@/types';
import { reguPort, reguRequired } from '@/common/form-check';
import { getManualConfig } from '@/common/util';
import ChoosePkgDialog from '../../agent/components/choose-pkg-dialog.vue';

@Component({
  name: 'cloud-manager-setup',
  components: {
    InstallTable,
    InstallMethod,
    RightPanel,
    Tips,
    FilterIpTips,
    FilterDialog,
    ChoosePkgDialog,
  },
})

export default class CloudManagerSetup extends Mixins(formLabelMixin, FilterIpMixin) {
  @Prop({ type: [Number, String], required: true }) private readonly id!: number | string;
  @Prop({ type: String, default: '' }) private readonly innerIp!: string;
  // 操作类型 创建、替换
  @Prop({
    type: String,
    default: 'create',
    validator: (v: string) => ['create', 'replace'].includes(v),
  }) private readonly type!: string;
  // type 为 replace 时的主机ID
  @Prop({ type: Number, default: 0 }) private readonly replaceHostId!: number;
  @Ref('setupTable') private readonly setupTable!: any;
  @Ref('form') private readonly formRef!: any;

  private loading = true;
  private isManual = false; // 安装方式 目前跟type冲突，待处理
  // 表单数据
  private formData: Dictionary = {};
  private net = {
    list: [
      { name: this.$t('简单网络'), id: 'simple' },
      { name: this.$t('复杂网络'), id: 'complex' },
    ],
    active: 'simple',
  };
  // 表单校验
  private rules = {
    osType: [reguRequired],
    port: [reguRequired, reguPort],
    account: [reguRequired],
    bkBizId: [reguRequired],
  };
  private setupConfig: { header: ISetupHead[], parentHead: ISetupParent[], data: ISetupRow[] } = {
    header: setupInfo,
    parentHead,
    data: [],
  };
  // 是否显示右侧提示栏
  private showRightPanel = false;
  // 内网IP
  private innerIps = '';
  // 右侧面板提示
  private tips = this.$t('安装要求提示');
  // 顶部提示
  private topTips = [this.$t('替换Proxy提示一'), this.$t('替换Proxy提示二')];
  // 安装proxy加载状态
  private loadingSetup = false;
  // 接入点
  private apId = 0;
  private marginLeft = 108;
  private cloudName = '';
  private gse_version = '';

  // agent版本弹框显示参数
  public versionsDialog = {
    show: false,
    type: 'by_system_arch',
    title: this.$t('选择 Agent 版本'),
<<<<<<< HEAD
    version: '',
=======
    versions: [] as string[],
>>>>>>> 96761736
    os_type: 'linux',
    cpu_arch: '',
    project: 'gse_proxy',
    row: null as any,
    instance: null as any,
  };
  /**
   * 获取agent默认版本数据
   * @param {ISetupRow[]} data - 设置行数据
   * @returns {Promise<ISetupRow[]>} - 包含默认版本的数据
   */
  private defaultVersion = '';
  private async getDefaultVersion() {
    const { default_version } = await AgentStore.apiGetPkgVersion({
      project: 'gse_proxy',
      os: 'linux',
      cpu_arch: ''
    });
    this.defaultVersion = default_version;
  };

  // 选择agent版本
  public handleChoose({ row, instance }: { row: ISetupRow; instance: any; }) {
    const { version = '' } = row;
    this.versionsDialog.show = true;
<<<<<<< HEAD
    this.versionsDialog.version = version;
=======
    this.versionsDialog.versions = version ? [version] : [];
>>>>>>> 96761736
    this.versionsDialog.row = row;
    this.$nextTick(() => {
      this.versionsDialog.instance = instance;
      instance.handleFocus?.();
    });
  }
  public versionConfirm(info: { version: string; }) {
    this.versionsDialog.row.version = info.version;
    this.versionCancel();
  }
  public versionCancel() {
    this.versionsDialog.instance?.handleBlur?.();
  }
  private get apList() {
    return CloudStore.apList;
  }
  private get apUrl() {
    return CloudStore.apUrl;
  }
  // 保存按钮文案
  private get saveBtnText() {
    const textMap: Dictionary = {
      create: this.$t('安装'),
      replace: this.$t('替换'),
    };
    return textMap[this.type];
  }
  private get hostList() {
    return this.setupConfig.data.map((item: ISetupRow) => ({
      bk_cloud_id: Number(this.id),
      bk_cloud_name: this.cloudName,
      ap_id: this.apId,
      inner_ip: item ? item.inner_ip : '',
      outer_ip: item ? item.outer_ip : '',
    }));
  }

  private created() {
    this.handleInit();
  }
  private mounted() {
    this.marginLeft = this.initLabelWidth(this.formRef) || 0;
  }

  private async handleInit() {
    // 获取默认版本
    await this.getDefaultVersion();
    this.loading = true;
    switch (this.type) {
      case 'create':
        MainStore.setNavTitle('nav_安装Proxy');
        break;
      case 'replace':
        MainStore.setNavTitle(window.i18n.t('nav_替换Proxy', { ip: this.innerIp || this.id }));
        break;
    }
    await this.getCloudBizList(); // 拿到apId之后才能进行下一步
    if (!this.apList.length) {
      await CloudStore.getApList();
    }
    this.initForm();
    this.initTableData();
    CloudStore.setApUrl({ id: this.apId });
    this.loading = false;
  }
  // 是否显示agent包版本
  private get AgentPkgShow(): Boolean {
    // agent包开关开启并且接入点是v2版本时候显示agent包版本
    return MainStore.ENABLE_AGENT_PACKAGE_UI && this.isApV2;
  }
  private initForm() {
    // agent包开关关闭或者不是接入点v2版本时候不显示agent包版本
    if (!this.AgentPkgShow) {
      this.setupConfig.header = this.setupConfig.header?.filter(item => item.prop !== 'version');
    }
    this.formData = {
      bkCloudSetupInfo: this.setupConfig,
      retention: -1,
      osType: 'LINUX',
      port: getDefaultConfig('LINUX', 'port', defaultPort),
      account: getDefaultConfig('LINUX', 'account', 'root'),
      bkBizId: '',
    };
  }
  // 判断当前接入点是v2版本
  private get isApV2(): Boolean {
    return this.apList.find(data => data.id === this.apId)?.gse_version === 'V2';
  }
  /**
   * 重试回填数据
   */
  private initTableData() {
    const defaultAp = this.apList.find(item => item.is_default);
    // 设置默认版本
    const version = this.AgentPkgShow ? this.defaultVersion : '';
    const table = [];
    const initRow = {
      inner_ip: '',
      login_ip: '',
      outer_ip: '',
      auth_type: '',
      prove: '',
      retention: -1,
      data_path: defaultAp?.file_cache_dirs || '',
      version,
    };
    // 默认给两行数据
    table.push({ ...initRow });
    table.push({ ...initRow });
    this.setupConfig.data = table as ISetupRow[];
  }
  /**
   * 获取归属业务
   */
  private async getCloudBizList() {
    if (!this.id) return;
    const data = await CloudStore.getCloudDetail(`${this.id}`);
    this.apId = data.apId;
    this.cloudName = data.bkCloudName;
  }
  /**
   * 安装
   */
  private handleSetup() {
    Promise.all([
      this.setupTable.validate(),
      this.formRef.validate(),
    ]).then((result) => {
      const validate = result.every(item => !!item);
      if (validate) {
        const data = this.getFormData();
        const type = this.type === 'create' ? 'INSTALL_PROXY' : 'REPLACE_PROXY';
        this.handleCreateOrReplace(data, type);
      }
    });
  }
  /**
   * 获取表单数据
   */
  private getFormData(): ISetupRow[] {
    // 无替换操作 - 故当为手动安装时，直接把-1的接入点改为默认接入点
    let { apId } = this;
    if (this.isManual && this.apId === -1) {
      const ap = this.apList.find(item => item.is_default);
      apId = ap ? ap.id : 0;
    }
    return this.setupTable.getData().map((item: ISetupRow) => {
      const data: Dictionary = {
        ...item,
        retention: this.formData.retention,
        port: this.formData.port,
        account: this.formData.account,
        os_type: this.formData.osType,
        bk_biz_id: this.formData.bkBizId,
        bk_cloud_id: this.id,
        ap_id: apId,
        is_manual: this.isManual,
      };
      if (!data.login_ip) {
        delete data.login_ip;
      }
      if (!data.bt_speed_limit) {
        delete data.bt_speed_limit;
      } else {
        data.bt_speed_limit = Number(data.bt_speed_limit);
      }
      data.peer_exchange_switch_for_agent = 0;
      const authType = item.auth_type?.toLowerCase() as 'key' | 'password';
      if (item[authType]) {
        data[authType] = this.$safety.encrypt(item[authType] as string);
      }
      return data;
    });
  }
  /**
   * 创建和替换Proxy
   */
  private async handleCreateOrReplace(data: ISetupRow[], type = 'INSTALL_PROXY') {
    this.loadingSetup = true;
    const ipKeys: IProxyIpKeys[] = ['inner_ip', 'outer_ip', 'login_ip'];
    const versionList: { bk_host_id: number; version: string; }[] = [];
    const hosts = data.map((item: ISetupRow) => {
      const { inner_ip, outer_ip, login_ip, ...other } = item;
      const host: ISetupRow = {
        ...other,
      };
      ipKeys.forEach((key) => {
        Object.assign(host, this.$setIpProp(key, item));
      });
      versionList.push({
        bk_host_id: item.bk_host_id as number,
        version: item.version || '',
      });
      return host;
    });
    const params: Dictionary = { job_type: type, hosts };
    // 显示agent包版本，传agent信息
    if (this.AgentPkgShow) {
      Object.assign(params, {
        agent_setup_info: {
          choice_version_type: 'by_host',
          version_map_list: versionList,
        },
      });
    }
    if (type === 'REPLACE_PROXY') {
      params.replace_host_id = this.replaceHostId;
    }
    const res = await CloudStore.setupProxy({
      params,
      config: {
        needRes: true,
        globalError: false,
      },
    });
    this.loadingSetup = false;
    if (!res) return;

    if (res.result || res.code === 3801018) {
      // 部分忽略
      // mixin: handleFilterIp 处理过滤IP信息
      this.handleFilterIp(res.data);
    } else {
      const message = res.message ? res.message : this.$t('请求出错');
      this.$bkMessage({
        message,
        delay: 3000,
        theme: 'error',
      });
    }
  }
  /**
   * 取消
   */
  private handleCancel() {
    this.$router.push({
      name: 'cloudManager',
    });
  }
  /**
   * 监听内部IP属性变化
   */
  private handleSetupTableChange({ config }: { row: ISetupRow, config: ISetupHead }) {
    if (config.prop === 'inner_ip') {
      const tableData = this.setupTable.getTableData();
      this.innerIps = tableData.map((item: ISetupRow) => item.inner_ip).join(', ');
    }
  }
  /**
   * 安装方式切换
   */
  private installMethodHandle(isManual = false) {
    this.isManual = isManual;
    if (this.isManual) {
      this.setupConfig.header = getManualConfig(setupInfo, setupDiffConfigs);
    } else {
      this.setupConfig.header = setupInfo;
    }
    if (!this.AgentPkgShow) {
      this.setupConfig.header = this.setupConfig.header?.filter(item => item.prop !== 'version');
    }
    this.setupTable.handleInit();
    this.setupTable.handleScroll();
  }
  private handleToggle() {
    this.showRightPanel = true;
    this.setupConfig.data = this.getFormData();
  }
  private handleShowSetting() {
    this.setupTable.handleToggleSetting(true);
  }
  private handleBeforeDeleteRow(id: number, data: ISetupRow[], deleteFn: Function) {
    if (data.length <= 2) {
      this.$bkInfo({
        width: 450,
        title: this.$t('确定删除'),
        subTitle: this.$t('proxy安装建议'),
        confirmFn: () => {
          deleteFn();
        },
      });
    } else {
      deleteFn();
    }
  }
}
</script>
<style lang="postcss" scoped>
@import "@/css/mixins/nodeman.css";

.setup-cloud {
  @mixin layout-flex row;
  &-left {
    flex: 1;
    .left-form {
      /* .cloud-setup-table {
        max-width: 822px;
      } */
      .content-basic {
        width: 480px;
      }
      .net-btn {
        width: 210px;
      }
      .filter-tips {
        margin-top: 8px;
      }
    }
    .left-footer {
      margin-top: 30px;
    }
  }
}
</style><|MERGE_RESOLUTION|>--- conflicted
+++ resolved
@@ -105,11 +105,7 @@
       v-model="versionsDialog.show"
       :type="versionsDialog.type"
       :title="versionsDialog.title"
-<<<<<<< HEAD
-      :version="versionsDialog.version"
-=======
       :versions="versionsDialog.versions"
->>>>>>> 96761736
       :os-type="versionsDialog.os_type"
       :cpu-arch="versionsDialog.cpu_arch"
       :project="versionsDialog.project"
@@ -208,11 +204,7 @@
     show: false,
     type: 'by_system_arch',
     title: this.$t('选择 Agent 版本'),
-<<<<<<< HEAD
-    version: '',
-=======
     versions: [] as string[],
->>>>>>> 96761736
     os_type: 'linux',
     cpu_arch: '',
     project: 'gse_proxy',
@@ -238,11 +230,7 @@
   public handleChoose({ row, instance }: { row: ISetupRow; instance: any; }) {
     const { version = '' } = row;
     this.versionsDialog.show = true;
-<<<<<<< HEAD
-    this.versionsDialog.version = version;
-=======
     this.versionsDialog.versions = version ? [version] : [];
->>>>>>> 96761736
     this.versionsDialog.row = row;
     this.$nextTick(() => {
       this.versionsDialog.instance = instance;
