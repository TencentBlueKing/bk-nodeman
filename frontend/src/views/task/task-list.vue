<template>
  <div class="task-list" v-test="'history'">
    <p class="task-list-title">{{ $t('nav_任务历史') }}</p>
    <TaskListFilter
      :filter-data="filterData"
      :search-select-value="searchSelectValue"
      :date-time-range="date"
      :hide-auto-deploy="hideAutoDeploy"
      @search-change="handleSearchChange"
      @deploy-change="handleDeployChange"
      @picker-change="handlePickerChange"
      @paste="(param) => handlePaste(param)">
    </TaskListFilter>
    <TaskListTable
      class="mt15"
      ref="taskListTable"
      :loading="loading"
      :head-filter="filterData"
      :search-select-value="searchSelectValue"
      :filter-data="filterData"
      :table-list="tableList"
      :pagination="pagination"
      :highlight="highlightIds"
      :hide-auto-deploy="hideAutoDeploy"
      @filter-confirm="handleFilterHeaderChange"
      @filter-reset="handleFilterHeaderChange"
      @pagination-change="handlePaginationChange"
      @sort-change="handleSortHandle"
      @empty-clear="searchClear"
      @empty-refresh="getHistortListDebounce">
    </TaskListTable>
  </div>
</template>
<script lang="ts">
import { Component, Mixins, Watch } from 'vue-property-decorator';
import TaskListFilter from './task-list-filter.vue';
import TaskListTable from './task-list-table.vue';
import PollMixin from '@/common/poll-mixin';
import { IPagination, ISearchChild, ISearchItem } from '@/types';
import { ITaskParams, IHistory } from '@/types/task/task';
import { debounce, filterTimeFormat, searchSelectPaste } from '@/common/util';
import HeaderFilterMixins from '@/components/common/header-filter-mixins';
import { MainStore, TaskStore } from '@/store';
import { Route } from 'vue-router';

Component.registerHooks([
  'beforeRouteLeave',
]);

@Component({
  name: 'taskList',
  components: {
    TaskListFilter,
    TaskListTable,
  },
})
export default class TaskList extends Mixins(PollMixin, HeaderFilterMixins)<Dictionary> {
  private loading = true;
  private hideAutoDeploy = true;
  private storageKey = 'task_filter_autoDeploy';
  private date: Date[] = [];
  private dateType: 'date' | Dictionary = {
    text: window.i18n.t('近30天'),
    value() {
      const end = new Date();
      const start = new Date();
      start.setTime(start.getTime() - (3600 * 1000 * 24 * 30));
      return [start, end];
    },
  };
  private pagination: IPagination = {
    limit: 50,
    current: 1,
    count: 0,
    limitList: [50, 100, 200],
  };
  private tableList: IHistory[] = [];
  private sortData = { head: '', sortType: '' }; // 排序参数
  public filterData: ISearchItem[] = [];
  public searchSelectValue: ISearchItem[] = [];
  private getHistortListDebounce!: Function; // 搜索防抖
  private highlightIds: number[] = [];
  private pollStatus = ['running', 'pending']; // 需要轮询的状态

  private get selectedBiz() {
    return MainStore.selectedBiz;
  }

  private created() {
    this.getHistortListDebounce = debounce(300, this.getHistortList);
    this.initPage();
  }
  // 进入详情页才缓存界面
  private beforeRouteLeave(to: Route, from: Route, next: () => void) {
    if (to.name === 'taskDetail') {
      MainStore.addCachedViews(from);
    } else {
      MainStore.deleteCachedViews(from);
    }
    next();
  }

  private initPage() {
    this.hideAutoDeploy = localStorage.getItem(this.storageKey) === 'true';
    const end = new Date();
    const start = new Date();
    start.setTime(start.getTime() - (3600 * 1000 * 24 * 30));
    this.date = [start, end];
    const { taskIds = [] } = this.$route.params;
    this.highlightIds = taskIds as number[];
    if (taskIds.length) {
      this.$bkMessage({
        theme: 'primary',
        message: this.$t('当前操作拆分为多个子任务请关注最终执行结果'),
      });
    }
    this.handleReload();
  }

  // 从第一页开始拉取数据
  @Watch('selectedBiz')
  public handleReload() {
    this.handleGetConditionData();
    this.reGetHistoryList();
  }

  public reGetHistoryList() {
    this.pagination.current = 1;
    this.getHistortListDebounce();
  }

  // 搜索框: search-select change
  public handleSearchChange(list: ISearchItem[]) {
    this.filterData.forEach((data: ISearchItem) => {
      const children = list.find((item: ISearchItem) => item.id === data.id);
      if (data.children) {
        data.children = data.children.map((child: ISearchChild) => {
          if (!children) {
            child.checked = false;
          } else {
            child.checked = children.values ? children.values.some(value => value.id === child.id) : false;
          }
          return child;
        });
      }
    });
    this.searchSelectValue = list;
    this.reGetHistoryList();
  }
  private handlePaste({ e, ele }: { e: { target: EventTarget; }, ele: any }) {
    searchSelectPaste({
      e,
      selectedValue: this.searchSelectValue,
      filterData: this.filterData,
      selectRef: ele,
      pushFn: this.handlePushValue,
      changeFn: this.handleValueChange,
      prop: 'inner_ip_list',
    });
    this.reGetHistoryList();
  }

  public handleDeployChange(value: boolean) {
    localStorage.setItem(this.storageKey, `${value}`);
    this.hideAutoDeploy = value;
    this.reGetHistoryList();
  }
  public handlePickerChange({ type, value }: { type: 'date' | 'dateType', value: Date[] | 'date' | Dictionary }) {
    console.log('handlePickerChange', type, value);
    if (type === 'date') {
      this.date = value as Date[];
    } else {
      this.dateType = value as 'date' | Dictionary;
<<<<<<< HEAD
      this.handleGetConditionData();
      this.reGetHistoryList();
=======
      this.handleReload();
>>>>>>> 30ccfa64
    }
  }

  // 表头筛选: table-head-filter change
  public handleFilterHeaderChange(param: { prop: string, list?: ISearchChild[] }) {
    if (param.list) {
      this.tableHeaderConfirm(param as { prop: string, list: ISearchChild[] });
    } else {
      this.tableHeaderReset(param);
    }
    this.reGetHistoryList();
  }

  // 排序: table-head-sort change
  public handleSortHandle({ prop, order }: { prop: string, order: string }) {
    this.sortData.head = prop;
    this.sortData.sortType = order === 'ascending' ? 'ASC' : 'DEC';
    this.getHistortListDebounce();
  }

  // 分页: page、limit change
  public handlePaginationChange({ type, value }: { type: 'limit' | 'current', value: number }) {
    this.pagination[type] = value;
    if (type === 'limit') {
      this.reGetHistoryList();
    } else {
      this.getHistortListDebounce();
    }
  }
  public async getHistortList() {
    this.loading = true;
    this.clearRuningQueue();

    const params = this.getCommonParams();
    const res = await TaskStore.requestHistoryTaskList(params);
    this.pagination.count = res.total;
    this.tableList = res.list;
    // 运行任务队列 pollMixin: runingQueue 非成功状态都可以再执行
    this.runingQueue = res.list.filter((item: IHistory) => item.status && this.pollStatus.includes(item.status))
      .map((item: IHistory) => item.id);
    this.loading = false;
  }
  // 清空任务队列
  public clearRuningQueue() {
    this.runingQueue.splice(0, this.runingQueue.length);
    this.timer && clearTimeout(this.timer);
    this.timer = null;
  }

  // 处理轮询的数据
  public async handlePollData() {
    const res = await TaskStore.requestHistoryTaskList({
      page: 1,
      pagesize: this.runingQueue.length,
      job_id: this.runingQueue,
    });
    res.list.forEach((item: IHistory) => {
      const index = this.tableList.findIndex((row: IHistory) => row.id === item.id);
      if (index > -1) {
        if (!this.pollStatus.includes(item.status)) {
          const i = this.runingQueue.findIndex((id: string | number) => id === item.id);
          this.runingQueue.splice(i, 1);
        }
        this.$set(this.tableList, index, item);
      }
    });
  }

  // 获取搜索条件
  public async handleGetConditionData() {
<<<<<<< HEAD
    const { start_time, end_time } = this.getCommonParams();
    const params = { category: 'job', start_time };
    if (end_time) {
      Object.assign(params,  { end_time });
    }
    const filterData = await TaskStore.getFilterList(params);
    this.filterData.splice(0, 0, ...filterData);
=======
    const params = this.getCommonParams();
    const filterData = await TaskStore.getFilterList(Object.assign(params,  { category: 'job' }));
    this.filterData.splice(0, this.filterData.length, ...filterData);
>>>>>>> 30ccfa64
  }

  // 获取请求参数
  public getCommonParams(): ITaskParams {
    const params: any = {
      page: this.pagination.current,
      pagesize: this.pagination.limit,
      hide_auto_trigger_job: this.hideAutoDeploy,
    };
    // 近***时间段类型 不需要传入 end_time, 否则会出现最新任务拉取不到的bug
    if (this.dateType === 'date') {
      const [start, end] = this.date;
      params.start_time = start;
      params.end_time = end;
    } else {
      let [start] = this.dateType.value();
      if (this.dateType.text === this.$t('今天')) {
        start = `${filterTimeFormat(start, 'YYYY-mm-dd')} 00:00:00`;
      } else {
        start = filterTimeFormat(start);
      }
      params.start_time = start;
    }
    if (this.selectedBiz.length) {
      params.bk_biz_id = [...this.selectedBiz];
      params.bk_biz_ids = [...this.selectedBiz]; // 缩小筛选条件需要的参数
    }
    if (this.sortData.head && this.sortData.sortType) {
      params.sort = { head: this.sortData.head, sort_type: this.sortData.sortType };
    }
    this.searchSelectValue.forEach((item) => {
      if (item.values) {
        params[item.id] = item.values.map((value: ISearchChild) => value.id);
      }
    });
    return params;
  }
  public searchClear() {
    this.loading = true;
    this.hideAutoDeploy = false;
    this.handleSearchChange([]);
    this.handleSearchChange([]);
  }
}
</script>

<style lang="postcss" scoped>

.task-list {
  height: calc(100vh - 52px);
  padding: 20px 24px 0 24px;
  overflow: hidden;
  .task-list-title {
    margin: 0 0 4px 0;
    font-size: 16px;
    line-height: 21px;
    color: #313238;
  }
}

</style><|MERGE_RESOLUTION|>--- conflicted
+++ resolved
@@ -171,12 +171,7 @@
       this.date = value as Date[];
     } else {
       this.dateType = value as 'date' | Dictionary;
-<<<<<<< HEAD
-      this.handleGetConditionData();
-      this.reGetHistoryList();
-=======
       this.handleReload();
->>>>>>> 30ccfa64
     }
   }
 
@@ -247,19 +242,9 @@
 
   // 获取搜索条件
   public async handleGetConditionData() {
-<<<<<<< HEAD
-    const { start_time, end_time } = this.getCommonParams();
-    const params = { category: 'job', start_time };
-    if (end_time) {
-      Object.assign(params,  { end_time });
-    }
-    const filterData = await TaskStore.getFilterList(params);
-    this.filterData.splice(0, 0, ...filterData);
-=======
     const params = this.getCommonParams();
     const filterData = await TaskStore.getFilterList(Object.assign(params,  { category: 'job' }));
     this.filterData.splice(0, this.filterData.length, ...filterData);
->>>>>>> 30ccfa64
   }
 
   // 获取请求参数
