--- conflicted
+++ resolved
@@ -97,11 +97,7 @@
       v-model="versionsDialog.show"
       :type="versionsDialog.type"
       :title="versionsDialog.title"
-<<<<<<< HEAD
-      :version="versionsDialog.version"
-=======
       :versions="versionsDialog.versions"
->>>>>>> 96761736
       :os-type="versionsDialog.os_type"
       :cpu-arch="versionsDialog.cpu_arch"
       @confirm="versionConfirm"
@@ -201,11 +197,7 @@
     show: false,
     type: 'by_system_arch',
     title: this.$t('选择 Agent 版本'),
-<<<<<<< HEAD
-    version: '',
-=======
     versions: [] as string[],
->>>>>>> 96761736
     os_type: '',
     cpu_arch: '',
     row: null as any,
@@ -727,11 +719,7 @@
   public handleChoose({ row, instance }: { row: ISetupRow; instance: any; }) {
     const { version = '', os_type = '' } = row; // , cpu_arch = ''
     this.versionsDialog.show = true;
-<<<<<<< HEAD
-    this.versionsDialog.version = version;
-=======
     this.versionsDialog.versions = version ? [version] : [];
->>>>>>> 96761736
     this.versionsDialog.os_type = this.osMap[os_type] || os_type;
     this.versionsDialog.row = row;
     this.$nextTick(() => {
