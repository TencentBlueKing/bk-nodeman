<template>
  <article class="agent-setup" v-test="'setupWrapper'">
    <!--左侧表单信息-->
    <section class="agent-setup-left">
      <tips class="mb20">
        <template #default>
          <i18n path="Agent安装要求tips" tag="p">
            Agent
            <bk-link class="tips-link" theme="primary" @click="handleShowPanel">{{ $t('安装要求') }}</bk-link>
            <bk-link class="tips-link" theme="primary" @click="handleShowSetting">{{ $t('表格展示设置') }}</bk-link>
          </i18n>
        </template>
      </tips>
      <div class="setup-form">
        <bk-form ref="form" class="mb30" :model="formData" :rules="rules" v-test="'formSetup'">
          <install-method :is-manual="isManual" required @change="installMethodHandle"></install-method>

          <bk-form-item error-display-type="normal" property="bk_biz_id" :label="$t('安装到业务')" required>
            <bk-biz-select
              class="content-basic"
              v-model="formData.bk_biz_id"
              :show-select-all="false"
              :multiple="false"
              :auto-update-storage="false"
              :clearable="false"
              @change="handleBizChange">
            </bk-biz-select>
          </bk-form-item>

          <bk-form-item error-display-type="normal" :label="$t('管控区域')" property="bk_cloud_id" required>
            <permission-select
              :class="['content-basic', { 'is-error': ['no_proxy', 'overdue'].includes(proxyStatus) }]"
              searchable
              :permission="permissionSwitch"
              :permission-type="'cloud_view'"
              :permission-key="'view'"
              :placeholder="$t('选择管控区域')"
              :loading="loadingCloudList"
              :option-list="bkCloudList"
              :option-id="'bk_cloud_id'"
              :option-name="'bk_cloud_name'"
              v-model="formData.bk_cloud_id"
              @change="handleCloudChange"
              @toggle="handleCloudToggle">
            </permission-select>
            <p v-show="proxyCount === 1" class="item-warning-tip">{{ $t('proxy数量提示') }}</p>
            <i18n
              :path="i18nPath"
              class="form-error-tip item-error-tips"
              tag="p"
              v-show="['no_proxy', 'overdue'].includes(proxyStatus)">
              <span
                class="btn"
                @click="handleGotoProxy">
                {{ proxyStatus === 'overdue' ? $t('前往更新') : $t('前往安装') }}
              </span>
            </i18n>
          </bk-form-item>

          <bk-form-item
            property="install_channel_id"
            error-display-type="normal"
            :label="$t('安装通道')"
            :desc="{ content: $t('安装通道Desc'), placements: ['right'], width: 220 }"
            required>
            <bk-select
              class="content-basic"
              v-model="formData.install_channel_id"
              :clearable="false"
              :disabled="channelDisabled"
              :loading="loadingChannelList"
              @change="handleChannelChange">
              <bk-option v-for="item in filterChannelList" :key="item.id" :id="item.id" :name="item.name"></bk-option>
            </bk-select>
          </bk-form-item>

          <bk-form-item error-display-type="normal" property="ap_id" :label="$t('接入点')" required>
            <bk-select
              class="content-basic"
              v-model="formData.ap_id"
              v-bk-tooltips="{
                delay: [300, 0],
                content: $t('接入点已在管控区域中设定'),
                disabled: !apDisabled,
                placement: 'right'
              }"
              :clearable="false"
              :disabled="apDisabled || isEmptyCloud"
              :loading="loadingApList">
              <!-- 直连区域 - 非默认通道 禁用自动选择接入点 -->
              <bk-option
                v-for="item in curApList"
                :key="item.id"
                :id="item.id"
                :name="item.name"
                :disabled="item.id === -1 && formData.install_channel_id !== 'default'" />
            </bk-select>
          </bk-form-item>

          <bk-form-item
            v-show="isShowAgentPkg"
            :required="isShowAgentPkg"
            error-display-type="normal"
            property="choice_version_type"
            :label="$t('agent版本')">
            <div style="display: flex; flex-wrap: wrap; max-width: 600px;">
              <bk-select
                style="width: 150px; height: 32px;"
                :clearable="false"
                v-model="formData.choice_version_type">
                <bk-option id="unified" :name="$t('统一版本')" />
                <bk-option id="by_system_arch" :name="$t('按操作系统选版本')" />
              </bk-select>
              <bk-form-item
                v-if="formData.choice_version_type === 'unified'"
                class="version-type"
                error-display-type="normal"
                property="agent_version">
                <div
                  :class="['versions-choose-btn flex', { 'versions-choose-detail': formData.agent_version }]"
                  @click="() => chooseAgentVersion({ type: 'unified', version: formData.agent_version })">
                  <template v-if="formData.agent_version" class="versions-choose-detail">
                    <div class="prefix-area">
                      <i class="nodeman-icon nc-package-2" />
                    </div>
                    <div class="version-text">{{ formData.agent_version }}</div>
                    <i class="nodeman-icon nc-icon-edit-2 versions-choose-icon" />
                  </template>
                  <template v-else>
                    <i class="nodeman-icon nc-plus-line" />
                    {{ $t('选择版本') }}
                  </template>
                </div>
              </bk-form-item>
              <div v-if="formData.choice_version_type === 'by_system_arch'" style="margin-top: 8px;width: 600px;">
                <SetupPkgTable
                  ref="setupPkgTableRef"
                  :table-data="formData.osVersions"
                  @choose="chooseAgentVersion">
                </SetupPkgTable>
              </div>
            </div>
          </bk-form-item>
          <bk-form-item :label="$t('安装信息')" required>
            <filter-ip-tips
              class="filter-tips"
              v-if="filterList.length && showFilterTips"
              @click="handleShowDetail">
            </filter-ip-tips>
          </bk-form-item>

          <bk-form-item class="form-item-vertical" :class="['mt0', { 'mb30': isScroll }]">
            <InstallTable
              :class="{ 'agent-setup-table': isManual }"
              ref="installTable"
              :local-mark="`agent_steup${isManual ? '_manual' : ''}`"
              :is-manual="isManual"
              :setup-info="setupInfo"
              :extra-params="extraParams"
              :bk-cloud-id="formData.bk_cloud_id"
              auto-sort
              @add="handleAddItem"
              @delete="handleDeleteItem">
            </InstallTable>
          </bk-form-item>
        </bk-form>

        <div class="form-btn" :class="{ 'fixed': isScroll, 'shrink': isScroll && showRightPanel }">
          <bk-button
            theme="primary"
            ext-cls="nodeman-primary-btn"
            @click="handleSetup"
            :loading="loadingSetupBtn"
            v-test.common="'formCommit'">
            <div class="form-btn-install">
              <span>{{ $t('安装') }}</span>
              <span class="num">{{ setupNum }}</span>
            </div>
          </bk-button>
          <bk-button class="nodeman-cancel-btn ml10" @click="handleCancel">{{ $t('取消') }}</bk-button>
        </div>
      </div>
    </section>

    <!--右侧提示信息-->
    <section class="agent-setup-right" :class="{ 'right-panel': showRightPanel }">
      <right-panel v-model="showRightPanel" :host-type="hostType" :host-list="hostList"></right-panel>
      <!-- <right-panel v-model="showRightPanel" :list="tipsList" :title="$t('安装要求')"></right-panel> -->
    </section>

    <!--过滤ip信息-->
    <filter-dialog v-model="showFilterDialog" :list="filterList" :title="$t('忽略详情')"></filter-dialog>

    <!-- agent包版本 -->
    <ChoosePkgDialog
      v-model="versionsDialog.show"
      :type="versionsDialog.type"
      :show-os="versionsDialog.type === 'by_system_arch'"
      :title="versionsDialog.title"
<<<<<<< HEAD
      :version="versionsDialog.version"
=======
      :versions="versionsDialog.versions"
>>>>>>> 3c6f896f
      :os-type="versionsDialog.os_type"
      :cpu-arch="versionsDialog.cpu_arch"
      :os-versions="formData.osVersions"
      @confirm="updateAgentVersion" />
  </article>
</template>
<script lang="ts">
import { Component, Ref, Mixins, Watch } from 'vue-property-decorator';
import { AgentStore, CloudStore, MainStore } from '@/store/index';
import Tips from '@/components/common/tips.vue';
import RightPanel from '@/components/common/right-panel-tips.vue';
import InstallTable from '@/components/setup-table/install-table.vue';
import InstallMethod from '@/components/common/install-method.vue';
import FilterIpTips from '@/components/common/filter-ip-tips.vue';
import mixin from '@/components/common/filter-ip-mixin';
import formLabelMixin from '@/common/form-label-mixin';
import FilterDialog from '@/components/common/filter-dialog.vue';
import PermissionSelect from '@/components/common/permission-select.vue';
import SetupPkgTable from '../components/setup-pkg-table.vue';
import ChoosePkgDialog from '../components/choose-pkg-dialog.vue';
import getTipsTemplate from '../config/tips-template';
import { setupTableConfig, parentHead, setupDiffConfigs } from '../config/setupTableConfig';
import { addListener, removeListener } from 'resize-detector';
import { debounce, isEmpty, deepClone, getManualConfig } from '@/common/util';
import { IApExpand } from '@/types/config/config';
import { IAgent } from '@/types/agent/agent-type';
import { ISetupHead, ISetupRow, ISetupParent } from '@/types';
import { regIPv6 } from '@/common/regexp';
import { reguRequired } from '@/common/form-check';
import { getDefaultConfig } from '@/config/config';
import { IPkgTag } from '@/types/agent/pkg-manage';

type VerionType = 'unified' | 'by_system_arch';

interface IForm extends IAgent {
  choice_version_type: VerionType;
  agent_version: string;
  osVersions: {
    id: string;
    name: string;
    os_type: string;
    cpu_arch: string;
    version: string;
    tags: IPkgTag[]
  }[];
}

@Component({
  name: 'agent-setup',
  components: {
    Tips,
    RightPanel,
    InstallTable,
    InstallMethod,
    FilterIpTips,
    FilterDialog,
    PermissionSelect,
    SetupPkgTable,
    ChoosePkgDialog,
  },
})

export default class AgentSetup extends Mixins(mixin, formLabelMixin) {
  @Ref('form') private readonly form!: any;
  @Ref('installTable') private readonly installTable!: any;
  @Ref('setupPkgTableRef') private readonly setupPkgTableRef!: any;

  // 是否为安装方式
  private isManual = false;
  // 表单数据
  private formData: IForm = {
    bk_biz_id: MainStore.selectedBiz.length === 1 ? MainStore.selectedBiz[0] : '',
    bk_cloud_id: '',
    install_channel_id: '',
    ap_id: '',
    choice_version_type: 'unified' as VerionType,
    agent_version: '',
    osVersions: [],
  };
  // 根据agent开关和接入点的gse_version是不是v2版本来显示agent版本选择是否显示（必填）、隐藏（非必填）
  private get isShowAgentPkg() {
    // 判断接入点版本是否为V2版本
    const isApVersion2 = this.curApList.length > 0 && !isEmpty(this.formData.ap_id)
      && this.curApList.find(item => item.id === this.formData.ap_id)?.gse_version === 'V2';
    return MainStore.ENABLE_AGENT_PACKAGE_UI && isApVersion2;
  };
  private get rules() {
    const commonRules = {
      bk_biz_id: [reguRequired],
      bk_cloud_id: [reguRequired],
      install_channel_id: [reguRequired],
      ap_id: [reguRequired],
      agent_version: [{
        required: this.isShowAgentPkg,
        message: window.i18n.t('必填项'),
        trigger: 'blur',
      }],
    };
    return commonRules;
  };
  // 右侧提示面板是否显示
  private showRightPanel = false;
  // agent安装信息表格
  private setupInfo: { header: ISetupHead[], data: ISetupRow[], parentHead: ISetupParent[] } = {
    header: setupTableConfig,
    parentHead,
    data: [],
  };
  // 监听界面滚动
  private listenResize: any = null;
  private isScroll = false;
  // 安装按钮加载中的状态
  private loadingSetupBtn = false;
  // 管控区域列表加载状态
  private loadingCloudList = false;
  // 接入点列表加载状态
  private loadingApList = false;
  private loadingChannelList = false;
  // 安装信息数量
  private setupNum = 1;
  private apList: IApExpand[] = [];
  // 接入点是否只读
  private apDisabled = false;
  // proxy数量
  private proxyCount = 0;
  // Proxy状态
  private proxyStatus = '';
  // Proxy所在管控区域ID
  private proxyCloudId: undefined | number = undefined;
  public versionsDialog = {
    show: false,
    type: 'unified' as VerionType,
    title: '',
<<<<<<< HEAD
    version: '',
=======
    versions: [] as string[],
>>>>>>> 3c6f896f
    os_type: '',
    cpu_arch: '',
  };

  private get permissionSwitch() {
    return MainStore.permissionSwitch;
  }
  private get selectedBiz() {
    return MainStore.selectedBiz;
  }
  // 当前管控区域列表
  private get bkCloudList() {
    return AgentStore.cloudList.filter(item => !item.bk_biz_scope
            || item.bk_biz_scope.includes(this.formData.bk_biz_id));
  }
  private get i18nPath() {
    if (this.proxyStatus === 'no_proxy') {
      return 'Proxy未安装';
    }
    return 'Proxy过期';
  }
  private get curApList() {
    if (this.isManual
        || (this.formData.bk_cloud_id === window.PROJECT_CONFIG.DEFAULT_CLOUD && this.apList.length === 2)) {
      return AgentStore.apList.filter(item => item.id !== -1);
    }
    return this.apList;
  }
  private get isNotAutoSelect() {
    return AgentStore.apList.length === 1;
  }
  // 右侧面板提示信息
  private get tipsList() {
    return getTipsTemplate({ apUrl: AgentStore.apUrl, net: this.isDefaultCloud });
  }
  private get isEmptyCloud() {
    return isEmpty(this.formData.bk_cloud_id);
  }
  private get isDefaultCloud() {
    return window.PROJECT_CONFIG.DEFAULT_CLOUD === this.formData.bk_cloud_id;
  }
  // 编辑态额外参数 - 安装类型切换时会丢失已填数据
  private get extraParams() {
    return this.isManual ? ['port', 'account', 'auth_type', 'password', 'prove'] : ['password', 'prove'];
  }
  private get hostType() {
    if (isEmpty(this.formData.bk_cloud_id)) {
      return 'mixed';
    } if (this.isDefaultCloud) {
      return 'agent';
    }
    return 'Pagent';
  }
  private get hostList() {
    const curCloud = AgentStore.cloudList.find(item => item.bk_cloud_id === this.formData.bk_cloud_id);
    return this.setupInfo.data.map(item => ({
      bk_cloud_id: this.formData.bk_cloud_id,
      bk_cloud_name: curCloud ? curCloud.bk_cloud_name : '',
      inner_ip: item ? item.inner_ip : '',
      ap_id: this.formData.ap_id,
    }));
  }
  private get channelDisabled() {
    return isEmpty(this.formData.bk_cloud_id);
  }
  private get filterChannelList() {
    return AgentStore.channelList.filter(item => item.id === 'default' || item.bk_cloud_id === this.formData.bk_cloud_id
      || (MainStore.AUTO_SELECT_INSTALL_CHANNEL === 0 && item.id === -1));
  }

  @Watch('formData.ap_id')
  public handleApIdChange(val: number) {
    let urlType = '';
    // 根据接入点选择的ap_id是否是v2版本 来设置布尔值
    
    if (isEmpty(this.formData.bk_cloud_id)) {
      urlType = '';
    } else if (this.isDefaultCloud) {
      urlType = 'package_inner_url';
    } else {
      urlType = 'package_outer_url';
    }
    AgentStore.setApUrl({
      id: val,
      urlType,
    });
  }
  private created() {
    this.handleInit();
  }
  private mounted() {
    this.listenResize = debounce(300, () => this.handleResize());
    addListener(this.$el as HTMLElement, this.listenResize);
    this.initLabelWidth(this.form);
  }
  private beforeDestroy() {
    AgentStore.setApUrl({ id: '', urlType: '' });
    removeListener(this.$el as HTMLElement, this.listenResize);
  }


  public handleInit() {
    this.initApList();
    this.initCloudList();
    this.initChannelList();
    this.getOsAndPkg();
  }
  public async initApList() {
    this.loadingApList = true;
    this.apList = await AgentStore.getApList();
    this.loadingApList = false;
  }
  public async initCloudList() {
    this.loadingCloudList = true;
    await AgentStore.getCloudList({ RUN_VER: window.PROJECT_CONFIG.RUN_VER });
    this.loadingCloudList = false;
  }
  public async initChannelList() {
    this.loadingChannelList = true;
    await CloudStore.getChannelList();
    this.loadingChannelList = false;
  }
  /**
   * 监听界面滚动
   */
  public handleResize() {
    // 60：三级导航的高度  52： 一级导航高度
    this.isScroll = this.$el.scrollHeight + 60 > this.$root.$el.clientHeight - 52 - (MainStore.noticeShow ? 40 : 0);
  }
  /**
   * 获取表单数据
   */
  public getFormData() {
    const { bk_biz_id, bk_cloud_id, ap_id, install_channel_id: channelId } = this.formData;
    return this.installTable.getData().map((item: ISetupRow) => ({
      ...item,
      bk_biz_id,
      bk_cloud_id,
      ap_id,
      install_channel_id: channelId === 'default' ? null : channelId,
      is_manual: this.isManual,
    }));
  }
  /**
   * 开始安装agent
   */
  public handleSetup() {
    const setupTableValidate = this.installTable.validate();
    const setupPkgTableValidate = this.setupPkgTableRef ? this.setupPkgTableRef.validate() : true;
    this.form.validate().then(async () => {
      if (setupTableValidate && setupPkgTableValidate) {
        // this.loadingSetupBtn = true;
        this.showFilterTips = false;
        const { choice_version_type, agent_version, osVersions  } = this.formData;
        const isUnified = choice_version_type === 'unified';
        const agent_setup_info = {
          choice_version_type,
          [isUnified ? 'version' : 'version_map_list']: isUnified
            ? agent_version
            : osVersions.map(item => ({
              os_cpu_arch: item.id,
              version: item.version,
            })),
        };
        const params = {
          job_type: 'INSTALL_AGENT',
          // v2版本接入点传agent_setup_info，非v2不传
          ...(this.isShowAgentPkg && { agent_setup_info }),
          hosts: this.getFormData().map(({ prove, ...item }: ISetupRow) => {
            if (isEmpty(item.login_ip)) {
              delete item.login_ip;
            }
            if (isEmpty(item.bt_speed_limit)) {
              delete item.bt_speed_limit;
            } else {
              item.bt_speed_limit = Number(item.bt_speed_limit);
            }
            const authType = item.auth_type?.toLowerCase() as ('key' | 'password');
            if (item[authType]) {
              item[authType] = this.$safety.encrypt(item[authType] as string);
            }
            item.peer_exchange_switch_for_agent = 0;
            if (this.$DHCP && regIPv6.test(item.inner_ip as string)) {
              item.inner_ipv6 = item.inner_ip;
              delete item.inner_ip;
            }
            return item;
          }),
        };
        const res = await AgentStore.installAgentJob({
          params,
          config: {
            needRes: true,
            globalError: false,
          },
        });
        this.loadingSetupBtn = false;
        if (!res) return;

        if (res.result || res.code === 3801018) {
          // 部分忽略
          // mixin: handleFilterIp 处理过滤IP信息
          this.handleFilterIp(res.data);
        } else if (res.code === 3801013) {
          // Proxy过期或者未安装
          const firstItem = res.data.ip_filter.find((item: any) => ['no_proxy', 'overdue'].includes(item.exception))
            || {};
          this.proxyStatus = firstItem.exception;
          this.proxyCloudId = firstItem.bk_cloud_id;
        } else {
          const message = res.message ? res.message : this.$t('请求出错');
          this.$bkMessage({
            message,
            delay: 3000,
            theme: 'error',
          });
        }
      }
    })
      .catch(() => {});
  }
  /**
   * 取消安装Agent
   */
  public handleCancel() {
    this.$router.push({ name: 'agentStatus' });
  }
  /**
   * 添加
   */
  public handleAddItem() {
    this.setupNum += 1;
  }
  /**
   * 删除
   */
  public handleDeleteItem() {
    this.setupNum -= 1;
  }
  /**
     * 业务变更
     */
  public handleBizChange() {
    this.formData.bk_cloud_id = '';
    MainStore.updateEdited(true);
  }
  /**
   * 管控区域变更
   */
  public handleCloudChange(value: number) {
    MainStore.updateEdited(true);
    const item = this.bkCloudList.find(item => item.bk_cloud_id === value);
    if (!this.isManual && item && item.bk_cloud_id !== window.PROJECT_CONFIG.DEFAULT_CLOUD) {
      this.apDisabled = true;
      this.formData.ap_id = item.ap_id;
      // /* eslint-disable @typescript-eslint/prefer-optional-chain */
      // this.proxyStatus = item && item.proxy_count ? '' : 'no_proxy'
      // this.proxyCloudId = item && item.proxy_count ? undefined : item.bk_cloud_id
      // /* eslint-enable @typescript-eslint/prefer-optional-chain */
    } else {
      this.apDisabled = false;
      this.formData.ap_id = this.curApList.length ? this.curApList[0].id : -1;
    }
    if (value !== window.PROJECT_CONFIG.DEFAULT_CLOUD) {
      this.installTable.updateRow((row: ISetupRow) => {
        if (row.os_type === 'WINDOWS') {
          row.port = getDefaultConfig(row.os_type, 'port', 445);
        }
      });
    }
    // eslint-disable-next-line @typescript-eslint/prefer-optional-chain
    this.proxyCount = item && item.proxy_count ? item.proxy_count : 0;
    this.formData.install_channel_id = this.filterChannelList.length === 1 ? 'default' : '';
  }
  public handleCloudToggle(toggle: boolean) {
    if (toggle) {
      this.proxyStatus = '';
    }
  }
  public handleChannelChange(value: number | string) {
    MainStore.updateEdited(true);
    // 非直连管控区域存在已绑定的接入点
    if (value !== 'default' && this.formData.bk_cloud_id === window.PROJECT_CONFIG.DEFAULT_CLOUD) {
      this.formData.ap_id = this.curApList.find(item => item.id !== -1)?.id || '';
    }
  }
  /**
   * 安装方式变更
   */
  public installMethodHandle(isManual = false) {
    this.isManual = isManual;
    const apList: IApExpand[] = deepClone(this.apList);
    if (this.isManual) {
      this.setupInfo.header = getManualConfig(setupTableConfig, setupDiffConfigs);
      // 手动安装无自动选择
      this.apList = apList.filter(item => item.id !== -1);
      if (this.formData.ap_id === -1) {
        // 自动接入点改默认接入点
        const apDefault = this.isNotAutoSelect ? this.apList[0] : this.apList.find(item => item.is_default);
        // 替换为默认接入点
        this.formData.ap_id = apDefault ? apDefault.id : '';
      }
      // 手动安装可以自由选择接入点
      this.apDisabled = false;
    } else {
      this.setupInfo.header = setupTableConfig;
      if (!apList.find(item => item.id === -1)) {
        const obj = {
          id: -1,
          name: this.$t('自动选择'),
        };
        apList.unshift(obj as IApExpand);
        this.apList = apList;
      }
      this.handleCloudChange(this.formData.bk_cloud_id);
    }
    this.setupInfo.data = deepClone(this.installTable.getData());
    this.installTable.handleInit();
    this.installTable.handleScroll();
  }
  /**
   * 跳转Proxy界面
   */
  public handleGotoProxy() {
    if (!this.proxyStatus || isEmpty(this.proxyCloudId)) return;
    switch (this.proxyStatus) {
      case 'no_proxy': {
        const installRouteData = this.$router.resolve({
          name: 'setupCloudManager',
          params: {
            type: 'create',
            title: window.i18n.t('nav_安装Proxy'),
            id: this.proxyCloudId,
          },
        });
        window.open(installRouteData.href, '_blank');
        break;
      }
      case 'overdue': {
        const detailRouteData = this.$router.resolve({
          name: 'cloudManagerDetail',
          params: {
            id: this.proxyCloudId,
          },
        });
        window.open(detailRouteData.href, '_blank');
        break;
      }
    }
  }
  public handleShowPanel() {
    this.setupInfo.data = this.getFormData();
    this.showRightPanel = true;
  }
  public handleCreateCloud() {
    this.$router.push({ name: 'cloudManager' });
  }
  public handleShowSetting() {
    this.installTable.handleToggleSetting(true);
  }

  public async getOsAndPkg() {
    const list = await AgentStore.apiPkgQuickSearch({ project: 'gse_agent' });
    this.formData.osVersions = (list.find(item => item.id === 'os_cpu_arch')?.children || []).map((item) => {
      const [os, ...other] = item.id.split('_');
      return {
        id: item.id,
        name: item.name as string,
        os_type: os,
        cpu_arch: other.join('_') || '',
        version: '',
        tags: [],
      };
    });
  }
  // 选择agent版本
  public chooseAgentVersion(info: {
    type: VerionType;
    version?: string;
    os_type?: string;
    cpu_arch?: string;
  }) {
    const { type = 'unified', version = '', os_type = '', cpu_arch = '' } = info;
    this.versionsDialog.show = true;
    this.versionsDialog.type = type;
<<<<<<< HEAD
    this.versionsDialog.version = version;
=======
    this.versionsDialog.versions = version ? [version] : [];
>>>>>>> 3c6f896f
    this.versionsDialog.os_type = os_type;
    this.versionsDialog.cpu_arch = cpu_arch;
    this.versionsDialog.title = type === 'unified' ? this.$t('选择统一的 Agent 版本') : this.$t('按操作系统选版本 ');
  }

  public updateAgentVersion(info) {
    const { type, os_type, cpu_arch } = this.versionsDialog;
    if (type === 'unified') {
      this.formData.agent_version = info.version;
    } else {
      const index = this.formData.osVersions.findIndex(v => v.os_type === os_type && v.cpu_arch === cpu_arch);
      if (index > -1) {
        this.formData.osVersions.splice(index, 1, {
          ...this.formData.osVersions[index],
          version: info.version,
          tags: info.tags,
        });
      }
    }
  }
}
</script>
<style lang="postcss" scoped>
@import "@/css/mixins/nodeman.css";
@import "@/css/variable.css";

>>> .bk-select {
  background-color: #fff;
  &.is-disabled {
    background-color: #fafbfd;
  }
}
>>> .input-type .bk-form-control {
  height: 32px;
}
>>> .setup-body-wrapper {
  overflow: initial;
}
.agent-setup {
  @mixin layout-flex row;
  &-left {
    flex: 1;
    /* >>> .agent-setup-table {
      max-width: 1200px;
    } */
    padding-bottom: 40px;
    >>> .install-table-body {
      overflow: visible;
    }
    .content-basic {
      width: 480px;
      &.is-error {
        border-color: #ff5656;
      }
    }

    .version-type {
      width: 322px;
      margin-left: 8px;
      >>> .bk-form-content {
        margin-left: 0!important;
      }
      &.is-error .versions-choose-btn:not(:hover) {
        border-color: #ff5656;
      }
    }
    .versions-choose-btn {
      width: 100%;
      position: relative;
      align-items: center;
      justify-content: center;
      border: 1px dashed #c4c6cc;
      border-radius: 2px;
      background-color: #fafbfd;
      cursor: pointer;
      .nc-plus-line {
        margin-right: 6px;
      }
      .nodeman-icon {
        color: #979ba5;
      }
      &:hover {
        color: $primaryFontColor;
        border-color: $primaryFontColor;
      }
      &:hover .nodeman-icon {
        color: $primaryFontColor;
      }
    }
    .versions-choose-detail {
      border-style: solid;
      .prefix-area {
        display: flex;
        align-items: center;
        justify-content: center;
        width: 32px;
        height: 30px;
        border-right: 1px solid #c4c6cc;
        background-color: #fafbfd;
      }
      .version-text {
        padding: 0 8px;
        flex: 1;
        color: #63656e;
        background-color: #fff;
      }
      .versions-choose-icon {
        position: absolute;
        right: 8px;
        top: 8px;
        display: none;
      }
      &:hover {
        .prefix-area {
          background-color: #e1ecff;
          border-color: $primaryFontColor;
        }
        .versions-choose-icon {
          display: inline-block;
        }
      }
    }
    .item-error-tips .btn {
      color: #3a84ff;
      cursor: pointer;
      &:hover {
        color: #699df4;
      }
    }
    .item-warning-tip {
      margin: 2px 0 0;
      line-height: 18px;
      font-size: 12px;
      color: #ff9c01;
    }
    .form-btn {
      transition: right .2s;

      @mixin layout-flex row, center, center;
      &-install {
        @mixin layout-flex row, center, center;
        .num {
          margin-left: 8px;
          padding: 0 6px;
          height: 16px;
          border-radius: 8px;
          background: #e1ecff;
          color: #3a84ff;
          font-weight: bold;
          font-size: 12px;

          @mixin layout-flex row, center, center;
        }
      }
      &.fixed {
        position: fixed;
        height: 54px;
        left: 0;
        bottom: 0;
        right: 0;
        background: #fff;
        box-shadow: 0px -3px 6px 0px rgba(49,50,56,.05);
        z-index: 100;
        border-top: 1px solid #e2e2e2;
      }
    }
    .filter-tips {
      height: 32px;
    }
  }
  &-right {
    width: 6px;
    transition: width .2s;
  }
}
</style><|MERGE_RESOLUTION|>--- conflicted
+++ resolved
@@ -197,11 +197,7 @@
       :type="versionsDialog.type"
       :show-os="versionsDialog.type === 'by_system_arch'"
       :title="versionsDialog.title"
-<<<<<<< HEAD
-      :version="versionsDialog.version"
-=======
       :versions="versionsDialog.versions"
->>>>>>> 3c6f896f
       :os-type="versionsDialog.os_type"
       :cpu-arch="versionsDialog.cpu_arch"
       :os-versions="formData.osVersions"
@@ -335,11 +331,7 @@
     show: false,
     type: 'unified' as VerionType,
     title: '',
-<<<<<<< HEAD
-    version: '',
-=======
     versions: [] as string[],
->>>>>>> 3c6f896f
     os_type: '',
     cpu_arch: '',
   };
@@ -725,11 +717,7 @@
     const { type = 'unified', version = '', os_type = '', cpu_arch = '' } = info;
     this.versionsDialog.show = true;
     this.versionsDialog.type = type;
-<<<<<<< HEAD
-    this.versionsDialog.version = version;
-=======
     this.versionsDialog.versions = version ? [version] : [];
->>>>>>> 3c6f896f
     this.versionsDialog.os_type = os_type;
     this.versionsDialog.cpu_arch = cpu_arch;
     this.versionsDialog.title = type === 'unified' ? this.$t('选择统一的 Agent 版本') : this.$t('按操作系统选版本 ');
