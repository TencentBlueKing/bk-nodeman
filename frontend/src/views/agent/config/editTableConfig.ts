import { ISetupHead, ISetupRow } from '@/types';
import { authentication, defaultPort, sysOptions, defaultOsType, getDefaultConfig, addressingMode, DHCP_FILTER_KEYS } from '@/config/config';
import { ICloudSource } from '@/types/cloud/cloud';
import { MainStore } from '@/store/index';
import { reguFnMinInteger, reguPort, reguIPMixins, reguIp, reguIPv6 } from '@/common/form-check';

export const config: ISetupHead[] = [
  {
    label: '业务',
    prop: 'bk_biz_id',
    type: 'biz',
    required: true,
    multiple: false,
    noRequiredMark: false,
    parentProp: 'biz_attr',
    readonly: true,
    placeholder: window.i18n.t('选择业务'),
    manualProp: true,
  },
  {
    label: '管控区域',
    prop: 'bk_cloud_id',
    type: 'select',
    required: true,
    // 管控区域可以批量编辑
    batch: true,
    popoverMinWidth: 160,
    noRequiredMark: false,
    parentProp: 'cloud_attr',
    placeholder: window.i18n.t('请选择'),
    manualProp: true,
    // 管控区域校验，是未分配时提示必填
    rules: [
      {
        trigger: 'blur',
        message: window.i18n.t('请选择管控区域'),
        validator(v: number, id: number) {
          if (typeof v === 'undefined' || v === null || v === -1) return false;
          const row = this.table.data.find(item => item.id === id);
          if (!row) return;
          return row.bk_cloud_id !== -1;
        },
      },
    ],
    getOptions() {
      const options = [{
        name: window.i18n.t('未分配'),
        id: -1,
        disabled: true,
      }];
      return options.concat(this.cloudList.map((item: ICloudSource) => ({
        name: item.bk_cloud_name,
        id: item.bk_cloud_id,
      })));
    },
    getProxyStatus(row: ISetupRow) {
      return row.proxyStatus;
    },
    // 未分配允许修改
    getReadonly(row: ISetupRow) {
      return !row.is_unassigned;
    },
  },
  {
    label: '安装通道',
    prop: 'install_channel_id',
    type: 'select',
    required: true,
    batch: true,
    popoverMinWidth: 160,
    noRequiredMark: false,
    parentProp: 'cloud_attr',
    placeholder: window.i18n.t('请选择'),
    manualProp: true,
    handleValueChange(row) {
      if (row.install_channel_id !== 'default' && row.bk_cloud_id === window.PROJECT_CONFIG.DEFAULT_CLOUD) {
        row.ap_id = this.apList.find(item => item.id !== -1)?.id || '';
      }
    },
    getOptions(row) {
      return row.bk_cloud_id || row.bk_cloud_id === 0
        ? this.channelList.filter(item => item.bk_cloud_id === row.bk_cloud_id || item.id === 'default'
        || (MainStore.AUTO_SELECT_INSTALL_CHANNEL === 0 && item.id === -1))
        : this.channelList;
    },
  },
  {
    label: '接入点',
    prop: 'ap_id',
    type: 'select',
    required: true,
    // batch: true,
    default: getDefaultConfig(defaultOsType, 'ap_id', -1),
    options: [],
    popoverMinWidth: 160,
    noRequiredMark: false,
    parentProp: 'cloud_attr',
    placeholder: window.i18n.t('请选择'),
    manualProp: true,
    getBatch() {
      return !window.PROJECT_CONFIG?.ENABLE_AP_VERSION_MUTEX
        || window.PROJECT_CONFIG?.ENABLE_AP_VERSION_MUTEX !== 'True'
        || this.table?.data?.every(row => row.gse_version === 'V1');
    },
    getOptions(oldRow) {
      let row = oldRow;
      if (window.PROJECT_CONFIG?.ENABLE_AP_VERSION_MUTEX === 'True') {
        // getBatch 能确认是表格数据是否展示（同一类数据）, 如果展示, 则取第一个做操作
        if (!row.id) {
          row = this.table?.data?.[0] || {};
        }
        if (!row.id) {
          return [];
        }
        const gseVersion = row.gse_version;
        const list = this.apList.map((item) => {
          const disabled = gseVersion !== item.gse_version
            || (item.id === -1
              && (row.bk_cloud_id !== window.PROJECT_CONFIG.DEFAULT_CLOUD
                || row.install_channel_id !== 'default'));
          return {
            ...item,
            tip: disabled
              ? window.i18n.t('接入点互斥', gseVersion === 'V1' ? ['1.0', '2.0'] : ['2.0', '1.0'])
              : '',
            disabled,
          };
        });
        list.sort(p => (p.disabled ? 1 : -1));
        return list;
      }
      return this.apList.map(item => ({
        ...item,
        disabled: item.id === -1
          && (row.bk_cloud_id !== window.PROJECT_CONFIG.DEFAULT_CLOUD || row.install_channel_id !== 'default'),
      }));
    },
  },
  {
    label: '内网IPv4',
    prop: 'inner_ip',
    type: 'text',
    required: true,
    requiredPick: ['inner_ipv6'],
    noRequiredMark: true,
    rules: [reguIp],
    parentProp: 'host_ip',
    sync: 'login_ip',
    readonly: true,
    manualProp: true,
    placeholder: '--',
  },
  {
    label: '内网IPv6',
    prop: 'inner_ipv6',
    type: 'text',
    requiredPick: ['inner_ip'],
    required: true,
    noRequiredMark: true,
    rules: [reguIPv6],
    parentProp: 'host_ip',
    readonly: true,
    manualProp: true,
    placeholder: '--',
  },
  {
    label: '操作系统',
    prop: 'os_type',
    type: 'select',
    required: true,
    batch: true,
    noRequiredMark: false,
    parentProp: 'host_attr',
    placeholder: window.i18n.t('请选择'),
    options: sysOptions,
    manualProp: true,
    getReadonly(row: ISetupRow) {
      return row.is_manual || /RELOAD_AGENT/ig.test(this.localMark);
    },
    handleValueChange(row: ISetupRow) {
      const osType = row.os_type || defaultOsType;
      row.port = getDefaultConfig(osType, 'port', osType === 'WINDOWS' ? 445 : defaultPort);
      row.account = getDefaultConfig(osType, 'account', osType === 'WINDOWS' ? 'Administrator' : 'root');
    },
  },
  {
    label: '寻址方式',
    prop: 'bk_addressing',
    type: 'select',
    default: 'static',
    batch: true,
    required: false,
    noRequiredMark: false,
    parentProp: 'host_attr',
    manualProp: true,
    getOptions() {
      return addressingMode;
    },
    getReadonly() {
      return /REINSTALL_AGENT/ig.test(this.localMark);
    },
    getBatch() {
      return !/REINSTALL_AGENT/ig.test(this.localMark);
    },
    width: 90,
  },
  {
    label: '登录端口',
    prop: 'port',
    type: 'text',
    required: true,
    batch: true,
    default: getDefaultConfig(defaultOsType, 'port', defaultPort),
    tips: 'agentSetupPort',
    parentProp: 'login_info',
    rules: [reguPort],
    // getReadonly(row: ISetupRow) {
    //   return row && row.os_type === 'WINDOWS' && row.bk_cloud_id !== window.PROJECT_CONFIG.DEFAULT_CLOUD;
    // },
  },
  {
    label: '登录账号',
    prop: 'account',
    type: 'text',
    required: true,
    batch: true,
    tips: 'agentSetupLoginAccount',
    parentProp: 'login_info',
    placeholder: window.i18n.t('请输入'),
  },
  {
    label: '认证方式',
    prop: 'auth_type',
    type: 'select',
    required: true,
    batch: true,
    subTitle: window.i18n.t('密钥方式仅对Linux/AIX系统生效'),
    parentProp: 'login_info',
    default: getDefaultConfig(defaultOsType, 'auth_type', 'PASSWORD'),
    getOptions(row: ISetupRow) {
      return row.os_type === 'WINDOWS' ? authentication.filter(auth => auth.id !== 'KEY') : authentication;
    },
    handleValueChange(row: ISetupRow) {
      const auth = authentication.find(auth => auth.id === row.auth_type);
      row.prove = auth?.default || '';
    },
  },
  {
    label: '密码/密钥',
    prop: 'prove',
    type: 'password',
    required: false,
    show: true, // 常显项
    batch: true,
    noRequiredMark: false,
    tips: 'agentSetupKey',
    parentProp: 'login_info',
    subTitle: window.i18n.t('仅对密码认证生效'),
    placeholder: window.i18n.t('请输入'),
    rules: [
      {
        message: window.i18n.t('认证信息过期'),
        validator(v: string, id: number) {
          const row = this.table.data.find((row: ISetupRow) => row.id === id);
          const isValueEmpty = typeof v === 'undefined' || v === null || v === '';
          return !(isValueEmpty && row && (!row.is_manual && row.re_certification)); // 手动安装不需要校验密码过期
        },
      },
    ],
    getReadonly(row: ISetupRow) {
      return row.auth_type && row.auth_type === 'TJJ_PASSWORD';
    },
    getCurrentType(row: ISetupRow) {
      const auth = authentication.find(auth => auth.id === row.auth_type);
      return auth?.type || 'text';
    },
    getDefaultValue(row: ISetupRow) {
      if (row.auth_type === 'TJJ_PASSWORD') {
        return window.i18n.t('自动选择');
      }
      return row.prove || '';
    },
  },
  {
    label: '登录IP',
    prop: 'login_ip',
    type: 'text',
    required: false,
    noRequiredMark: false,
    tips: 'agentSetupLoginIp',
    parentProp: 'login_info',
    placeholder: window.i18n.t('请输入'),
    manualProp: true,
    rules: [reguIPMixins],
  },
  {
    label: 'Agent包版本',
    prop: 'version',
    type: 'choose',
    required: true,
    readonly: false,
<<<<<<< HEAD
    noRequiredMark: false,
    placeholder: window.i18n.t('请选择'),
    batch: false,
    default: '',
    width: 100,
    parentProp: 'install_info',
    getReadonly(row: ISetupRow) {
      return this.type === 'UNINSTALL_AGENT' || row.version === 'stable';
    },
    // rules: [reguPort],
  },
  {
    label: 'BT节点探测',
    prop: 'peer_exchange_switch_for_agent',
    tips: 'BT节点探测提示',
    type: 'switcher',
    default: getDefaultConfig(defaultOsType, 'peer_exchange_switch_for_agent', false),
    batch: true,
    required: false,
=======
>>>>>>> 3c6f896f
    noRequiredMark: false,
    placeholder: window.i18n.t('请选择'),
    batch: true,
    default: '',
    width: 100,
    parentProp: 'install_info',
    getReadonly(row: ISetupRow) {
      return this.type === 'UNINSTALL_AGENT' || row.version === 'stable';
    },
    // rules: [reguPort],
  },
  // {
  //   label: 'BT节点探测',
  //   prop: 'peer_exchange_switch_for_agent',
  //   tips: 'BT节点探测提示',
  //   type: 'switcher',
  //   default: getDefaultConfig(defaultOsType, 'peer_exchange_switch_for_agent', false),
  //   batch: true,
  //   required: false,
  //   noRequiredMark: false,
  //   width: 90,
  //   parentProp: 'trans_info',
  //   manualProp: true,
  // },
  {
    label: '传输限速Unit',
    prop: 'bt_speed_limit',
    type: 'text',
    batch: true,
    required: false,
    noRequiredMark: false,
    // appendSlot: 'MB/s',
    // iconOffset: 40,
    placeholder: window.i18n.t('请输入'),
    rules: [reguFnMinInteger(1)],
    parentProp: 'trans_info',
    manualProp: true,
  },
  {
    label: '数据压缩',
    prop: 'enable_compression',
    type: 'switcher',
    default: getDefaultConfig(defaultOsType, 'enable_compression', false),
    tips: '数据压缩tip',
    batch: true,
    required: false,
    noRequiredMark: false,
    width: 90,
    parentProp: 'trans_info',
    manualProp: true,
  },
  {
    label: '',
    prop: '',
    type: 'operate',
    width: 42,
    manualProp: true,
  },
];

export const editConfig = $DHCP
  ? config
  : config.filter(item => !DHCP_FILTER_KEYS.includes(item.prop));<|MERGE_RESOLUTION|>--- conflicted
+++ resolved
@@ -299,28 +299,6 @@
     type: 'choose',
     required: true,
     readonly: false,
-<<<<<<< HEAD
-    noRequiredMark: false,
-    placeholder: window.i18n.t('请选择'),
-    batch: false,
-    default: '',
-    width: 100,
-    parentProp: 'install_info',
-    getReadonly(row: ISetupRow) {
-      return this.type === 'UNINSTALL_AGENT' || row.version === 'stable';
-    },
-    // rules: [reguPort],
-  },
-  {
-    label: 'BT节点探测',
-    prop: 'peer_exchange_switch_for_agent',
-    tips: 'BT节点探测提示',
-    type: 'switcher',
-    default: getDefaultConfig(defaultOsType, 'peer_exchange_switch_for_agent', false),
-    batch: true,
-    required: false,
-=======
->>>>>>> 3c6f896f
     noRequiredMark: false,
     placeholder: window.i18n.t('请选择'),
     batch: true,
