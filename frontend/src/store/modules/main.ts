import { VuexModule, Module, Action, Mutation } from 'vuex-module-decorators';
import Vue from 'vue';
import http from '@/api';
import navList from '@/router/navigation-config';
import { retrieveBiz, fetchTopo } from '@/api/modules/cmdb';
import { retrieveGlobalSettings, getFilterCondition, getAgentPackageUI } from '@/api/modules/meta';
import { fetchPublicKeys } from '@/api/modules/rsa';
import {
  fetchPermission,
  listCloudPermission,
  listPluginInstancePermission,
  listStartegyPermission,
  listPackagePermission,
} from '@/api/modules/permission';
import axios from 'axios';
import { INavConfig, ISubNavConfig, IBkBiz, ICheckItem, IIsp, IAuthApply, IKeyItem } from '@/types';
import { Route } from 'vue-router';

const permissionMethodsMap: Dictionary = {
  cloud: listCloudPermission,
  plugin: listPluginInstancePermission,
  startegy: listStartegyPermission,
  package: listPackagePermission,
};

// eslint-disable-next-line new-cap
@Module({ name: 'main', namespaced: true })
export default class Main extends VuexModule {
  public nmMainLoading = true; // 全局可视区域加载
  // 系统当前登录用户
  public user = {};
  // 导航信息
  public navList: INavConfig [] = navList;
  // 当前一级导航name
  public currentNavName = '';
  // 三级导航标题
  public currentNavTitle = '';
  // 是否自定义导航内容
  public customNavContent = false;
  // 是否展示默认背景
  public isDefaultContent = false;
  // 业务范围
  public bkBizList: IBkBiz[] = [];
  // 当前选择的业务
  public selectedBiz: number[] = [];
  public selectedBizName: string[] = [];
  // 云服务商列表
  public ispList: IIsp[] = [];
  // 表格字号设置
  public fontSize = '';
  public fontList: ICheckItem[] = [];
  // 语音类型
  public language = '';
  // 权限中心开关
  public permissionSwitch = false;
  // 业务权限细化
  public bizAction = '';
  // 当前页面是否有
  public hasPagePermission = true;
  // 表单是否编辑过
  public edited = false;
  // 登录URL
  public loginUrl = '';
  public windowHeight = 0;
  // cache view
  public cacheViews: string[] = [];
  public routerBackName = '';
  public osList: any = null;
  public osNameList: string[] = [];
  public osMap: Dictionary = {};
  public installDefaultValues: Dictionary = {};
  public noticeShow = false;
<<<<<<< HEAD
=======
  public AUTO_SELECT_INSTALL_CHANNEL = -1;

>>>>>>> 3c6f896f
  // agent_package 显示开关
  public ENABLE_AGENT_PACKAGE_UI = false;
  /**
   * 更新状态
   *
   */
  @Mutation
  public setAgentPackageUI(switchStatus: boolean) {
    this.ENABLE_AGENT_PACKAGE_UI = switchStatus;
  }
  /**
   * 设置全局可视区域的 loading 是否显示
   *
   * @param {Object} state store state
   * @param {boolean} loading 是否显示 loading
   */
  @Mutation
  public setNmMainLoading(loading: boolean) {
    this.nmMainLoading = loading;
  }
  /**
   * 更新当前用户 StateUser
   *
   * @param {Object} state store state
   * @param {Object} user StateUser 对象
   */
  @Mutation
  public updateUser(user: any) {
    this.user = Object.assign({}, user);
  }
  /**
   * 更新当前一级导航信息
   * @param {Object} state
   * @param {String} name
   */
  @Mutation
  public updateCurrentNavName(name: string) {
    this.currentNavName = name;
  }
  /**
   * 更新二级导航激活菜单项
   * @param {Object} state
   * @param {String} name
   */
  @Mutation
  public updateSubMenuName({ name, parentName }: { name: string, parentName?: string }) {
    const index: number = this.navList.findIndex(item => item.name === this.currentNavName);
    const exitInChildren = this.navList[index]
      && this.navList[index].children?.some((item: ISubNavConfig) => item.name === name);
    if (exitInChildren) {
      this.navList[index].currentActive = name;
    } else if (parentName) {
      this.navList[index].currentActive = parentName;
    }
  }
  /**
   * 设置三级导航标题
   * @param {*} state
   * @param {*} title
   */
  @Mutation
  public setNavTitle(title: string) {
    this.currentNavTitle = title;
  }
  /**
   * 设置是否自定义导航内容
   * @param {*} state
   * @param {*} show
   */
  @Mutation
  public setCustomNavContent(show = false) {
    this.customNavContent = show;
  }
  /**
   * 到顶部返回的路由背景重置为白色
   * @param {*} state
   * @param {*} isDefault
   */
  @Mutation
  public setToggleDefaultContent(isDefault = false) {
    this.isDefaultContent = isDefault;
  }
  /**
   * 业务范围
   * @param {*} state
   * @param {*} list
   */
  @Mutation
  public setBkBizList(list: IBkBiz[] = []) {
    this.bkBizList = list;
  }
  /**
   * 云服务商
   * @param {*} state
   * @param {*} list
   */
  @Mutation
  public setIspList(list: IIsp[] = []) {
    this.ispList = list;
  }
  /**
   * 当前选中的业务范围
   * @param {*} state
   * @param {*} biz
   */
  @Mutation
  public setSelectedBiz(biz: number[] = []) {
    this.selectedBiz = biz;
    this.selectedBizName = biz.map(id => this.bkBizList.find(item => item.bk_biz_id === id)?.bk_biz_name);
  }
  @Mutation
  public setFont(list: ICheckItem[] = []) {
    Vue.set(this, 'fontList', list);
    const font = list.length ? list.find(item => item.checked) : false;
    if (font) {
      this.fontSize = font.id as string;
    }
  }
  /**
   * 当前语言类型
   * @param {String} StateLanguage
   */
  @Mutation
  public setLanguage(language: string) {
    this.language = language;
  }
  @Mutation
  public updatePermissionSwitch(permissionSwitch: boolean) {
    this.permissionSwitch = permissionSwitch;
  }
  /**
   * 更新业务的拉取权限类型
   */
  @Mutation
  public updateBizAction(action: string) {
    this.bizAction = action;
  }
  /**
   * 更新页面的查看权限
   */
  @Mutation
  public updatePagePermission(permission: boolean) {
    this.hasPagePermission = permission;
  }
  /**
   * 更新表单编辑状态
   */
  @Mutation
  public updateEdited(edited: boolean) {
    this.edited = edited;
  }
  /* 设置登录URL
   * @param {*} state
   * @param {*} url
   */
  @Mutation
  public setLoginUrl(url: string) {
    this.loginUrl = url;
  }

  @Mutation
  public  updateScreenInfo(height: number) {
    this.windowHeight = height;
  }

  /**
   * 添加缓存
   * @param view
   * @returns
   */
  @Mutation
  public addCachedViews(view: Route) {
    if (!view.name || this.cacheViews.includes(view.name)) return;

    this.cacheViews.push(view.name);
  }

  /**
   * 删除缓存
   * @param view
   * @returns
   */
  @Mutation
  public deleteCachedViews(view: Route) {
    if (!view.name) return;

    const index = this.cacheViews.indexOf(view.name);
    index > -1 && this.cacheViews.splice(index, 1);
  }

  /**
   * 删除指定name组件的路由缓存
   * @param name
   */
  @Mutation
  public deleteCachedViewsByName(name: string) {
    const index = this.cacheViews.indexOf(name);
    index > -1 && this.cacheViews.splice(index, 1);
  }
  /**
   * router-back mixins 返回指定组件名称
   * @param name
   */
  @Mutation
  public updateRouterBackName(name = '') {
    this.routerBackName = name;
  }
  @Mutation
  public updateOsList(list = []) {
    this.osList = list;
    this.osNameList = list.map(item => item.name);
    this.osMap = list.reduce((map, item) => {
      const { id = '', name = '' } = item;
      const osLower = id.toLowerCase();
      const osUpper = id.toUpperCase();
      map[id] = name;
      map[osLower] = name;
      map[osUpper] = name;
      return map;
    }, {});
  }
  @Mutation
  public updateInstallDefaultValues(config: Dictionary) {
    this.installDefaultValues = config;
  }
  @Mutation
  public updateNoticeShow(isShow: boolean) {
    this.noticeShow = isShow;
  }
  @Mutation
  public setAutoJudge(val: number) {
    this.AUTO_SELECT_INSTALL_CHANNEL = val;
  }

  /**
   * 获取用户信息
   *
   * @param {Object} context store 上下文对象 { commit, state, dispatch }
   *
   * @return {Promise} promise 对象
   */
  @Action
  public userInfo(context: any, config = {}) {
    // ajax 地址为 USER_INFO_URL，如果需要 mock，那么只需要在 url 后加上 AJAX_MOCK_PARAM 的参数，
    // 参数值为 mock/ajax 下的路径和文件名，然后加上 invoke 参数，参数值为 AJAX_MOCK_PARAM 参数指向的文件里的方法名
    // 例如本例子里，ajax 地址为 USER_INFO_URL，mock 地址为 USER_INFO_URL?AJAX_MOCK_PARAM=index&invoke=getUserInfo

    // 后端提供的地址
    // const url = USER_INFO_URL
    // mock 的地址，示例先使用 mock 地址
    const mockUrl = `${USER_INFO_UR
      + (USER_INFO_URL.indexOf('?') === -1 ? '?' : '&') + AJAX_MOCK_PARAM}=index&invoke=getUserInfo`;
    return http.get(mockUrl, {}, config).then((response) => {
      const userData = response.data || {};
      context.commit('updateUser', userData);
      return userData;
    });
  }
  /**
   * 获取业务范围列表
   * @param {*} param0
   * @param {*} params
   */
  @Action
  public async getBkBizList(params: { action: string }) {
    const list = await retrieveBiz(params).catch(() => ([]));
    this.setBkBizList(list.map(item => ({
      ...item,
      action: params ? params.action : '',
      disabled: !item.has_permission,
    })));
    return list;
  }
  /**
   * 获取业务权限列表(权限接口是复用的业务列表接口，单独写是一个界面可能会发多次请求，但有些请求是不需要更新业务列表的)
   * @param {*} param0
   * @param {*} params
   */
  @Action
  public async getBkBizPermission({ action,  updateBiz }: { action: string, updateBiz?: boolean }) {
    const list = await retrieveBiz({ action }).catch((err: any) => {
      if (axios.isCancel(err)) {
        return err; // 取消的请求需要自己处理
      }
      return [];
    });
    if (updateBiz && Array.isArray(list)) {
      this.setBkBizList(list.map(item => ({ ...item, action, disabled: !item.has_permission })));
    }
    return list;
  }
  /**
   * 云服务商列表
   * @param {*} param0
   * @param {*} params
   */
  @Action
  public async getIspList() {
    const data = await retrieveGlobalSettings({
      key: 'isp',
    }).catch(() => ([]));
    this.setIspList(data.isp);
  }
  /**
   * 获取业务下的拓扑
   */
  @Action
  public async getBizTopo({ bk_biz_id }: { 'bk_biz_id': number }) {
    const res = await fetchTopo({ bk_biz_id }).catch(() => {});
    return res;
  }
  /**
   * 获取权限申请详情
   * @param { instance_id, instance_name } param
   */
  @Action
  public async getApplyPermission(param: IAuthApply) {
    const res = await fetchPermission(param).catch(() => ({
      apply_info: [],
      url: '',
    }));
    return res;
  }
  /**
   * 获取一些前置的权限类型
   * @param { pk } param
   */
  @Action
  public async getPagePermission(name: string) {
    return await permissionMethodsMap[name]().catch(() => ({}));
  }
  /**
   * get RSA public_key
   */
  @Action
  public async getPublicKey(params = { names: ['DEFAULT'] }): Promise<IKeyItem> {
    const data: IKeyItem[] = await fetchPublicKeys(params).catch(() => []);
    return data.find(item => item.name === 'DEFAULT') || {};
  }
  @Action
  public async getOsList(category = 'os_type'): Promise<Dictionary> {
    const res = await getFilterCondition({ category }).catch(() => []);
    return res || [];
  }

  /**
   * agent 安装默认配置
   * @param {*} param0
   * @param {*} params
   */
  @Action
  public async getDefaultConfig() {
    const data = await retrieveGlobalSettings({ key: 'INSTALL_DEFAULT_VALUES' }).catch(() => ({}));
    const defaultPort = window.PROJECT_CONFIG.DEFAULT_SSH_PORT ? Number(window.PROJECT_CONFIG.DEFAULT_SSH_PORT) : 22;
    const defaultWinPort = 445;
    const config = data?.INSTALL_DEFAULT_VALUES || {};
    this.osNameList.map(name => name.toUpperCase()).forEach((name) => {
      const portConfig = { port: name === 'WINDOWS' ? defaultWinPort : defaultPort };
      if (config[name]) {
        config[name] = Object.assign(portConfig, config[name]);
      } else {
        config[name] = portConfig;
      }
    });
    this.updateInstallDefaultValues(config);
  }
<<<<<<< HEAD
=======

  /**
   * 获取判断是否获取直连安装通道下拉选择数据的布尔字段AUTO_SELECT_INSTALL_CHANNEL_ONLY_DIRECT_AREA
   * @param {*} param
   */
  @Action
  public async getAutoJudgeInstallChannel() {
    const data = await retrieveGlobalSettings({ key: 'AUTO_SELECT_INSTALL_CHANNEL_ONLY_DIRECT_AREA' }).catch(() => ({}));
    const dataValue = data.AUTO_SELECT_INSTALL_CHANNEL_ONLY_DIRECT_AREA === undefined ? -1 : Number(data.AUTO_SELECT_INSTALL_CHANNEL_ONLY_DIRECT_AREA);
    this.setAutoJudge(dataValue);
  }
>>>>>>> 3c6f896f
  /**
   * agent_package 相关的显示开关配置
   */
  @Action
  public async getAgentPackageUI() {
<<<<<<< HEAD
    const { ENABLE_AGENT_PACKAGE_UI = false } = await getAgentPackageUI({ key: 'ENABLE_AGENT_PACKAGE_UI' }).catch(() => ({}));
=======
    const { ENABLE_AGENT_PACKAGE_UI = false } = await retrieveGlobalSettings({ key: 'ENABLE_AGENT_PACKAGE_UI' }).catch(() => ({}));
>>>>>>> 3c6f896f
    this.setAgentPackageUI(ENABLE_AGENT_PACKAGE_UI);
  }
}<|MERGE_RESOLUTION|>--- conflicted
+++ resolved
@@ -70,11 +70,8 @@
   public osMap: Dictionary = {};
   public installDefaultValues: Dictionary = {};
   public noticeShow = false;
-<<<<<<< HEAD
-=======
   public AUTO_SELECT_INSTALL_CHANNEL = -1;
 
->>>>>>> 3c6f896f
   // agent_package 显示开关
   public ENABLE_AGENT_PACKAGE_UI = false;
   /**
@@ -441,8 +438,6 @@
     });
     this.updateInstallDefaultValues(config);
   }
-<<<<<<< HEAD
-=======
 
   /**
    * 获取判断是否获取直连安装通道下拉选择数据的布尔字段AUTO_SELECT_INSTALL_CHANNEL_ONLY_DIRECT_AREA
@@ -454,17 +449,12 @@
     const dataValue = data.AUTO_SELECT_INSTALL_CHANNEL_ONLY_DIRECT_AREA === undefined ? -1 : Number(data.AUTO_SELECT_INSTALL_CHANNEL_ONLY_DIRECT_AREA);
     this.setAutoJudge(dataValue);
   }
->>>>>>> 3c6f896f
   /**
    * agent_package 相关的显示开关配置
    */
   @Action
   public async getAgentPackageUI() {
-<<<<<<< HEAD
-    const { ENABLE_AGENT_PACKAGE_UI = false } = await getAgentPackageUI({ key: 'ENABLE_AGENT_PACKAGE_UI' }).catch(() => ({}));
-=======
     const { ENABLE_AGENT_PACKAGE_UI = false } = await retrieveGlobalSettings({ key: 'ENABLE_AGENT_PACKAGE_UI' }).catch(() => ({}));
->>>>>>> 3c6f896f
     this.setAgentPackageUI(ENABLE_AGENT_PACKAGE_UI);
   }
 }