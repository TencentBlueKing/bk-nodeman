--- conflicted
+++ resolved
@@ -55,7 +55,7 @@
    */
   @Action
   public async getHostList(params: IAgentSearch) {
-    const data = await listHost({...params,source_saas: true}).catch(() => ({
+    const data = await listHost(params).catch(() => ({
       total: 0,
       list: [],
       isFaied: true,
@@ -86,7 +86,7 @@
    */
   @Action
   public async getRunningHost(params: IAgentSearch) {
-    const data = await listHost({...params,source_saas: true}).catch(() => ({
+    const data = await listHost(params).catch(() => ({
       manual_statistics: {
         false: 0,
         true: 0,
@@ -103,7 +103,7 @@
    */
   @Action
   public async getHostIp(params: IAgentSearchIp) {
-    const data = await listHost({...params,source_saas: true}).catch(() => ({
+    const data = await listHost(params).catch(() => ({
       total: 0,
       list: [],
     }));
@@ -258,13 +258,8 @@
     return quickSearchCondition(param).catch(() => []);
   }
   @Action
-<<<<<<< HEAD
-  public apiPkgUpdateStatus({ id, is_ready }: { id: string|number; is_ready: boolean; }): Promise<IPkgInfo> {
-    return updatePackage(id, { is_ready }).catch(() => {});
-=======
   public apiPkgUpdateStatus({ id, is_ready, tags }: { id: string|number; is_ready: boolean; tags?: any[] }): Promise<IPkgInfo> {
     return updatePackage(id, { is_ready, tags }).catch(() => {});
->>>>>>> 4c432a1b
   }
   @Action
   public apiPkgDelete(id: number): Promise<boolean> {
@@ -312,13 +307,6 @@
   }
 
   @Action
-<<<<<<< HEAD
-  public apiGetPkgVersion(param: { project: PkgType; os: string; cpu_arch: string }): Promise<{
-    default_version: string;
-    pkg_info: IPkgVersion[];
-  }> {
-    return getVersion(param).catch(() => ({ default_version: '', pkg_info: [] }));
-=======
   public apiGetPkgVersion(param: { project: PkgType; os: string; cpu_arch: string; versions?: string[] }): Promise<{
     default_version: string;
     machine_latest_version: string;
@@ -327,6 +315,5 @@
     pkg_info: IPkgVersion[];
   }> {
     return getVersion(param).catch(() => ({ default_version: '', machine_latest_version: '', pkg_info: [], is_visible: false, package_latest_version: '' }));
->>>>>>> 4c432a1b
   }
 }