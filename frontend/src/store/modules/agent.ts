import { VuexModule, Module, Action, Mutation } from 'vuex-module-decorators';

import { listHost, removeHost } from '@/api/modules/host';
import { installJob, operateJob } from '@/api/modules/job';
import { listAp } from '@/api/modules/ap';
import { listCloud } from '@/api/modules/cloud';
import { getFilterCondition } from '@/api/modules/meta';
import { fetchPwd } from '@/api/modules/tjj';
import {
<<<<<<< HEAD
  createAgentRegisterTask, createAgentTags, deletePackage,
=======
  createAgentRegisterTask, createAgentTags, versionCompare, deletePackage,
>>>>>>> 96761736
  getDeployedHostsCount, getTags, getVersion, listPackage, parsePackage,
  queryAgentRegisterTask, quickSearchCondition, updatePackage,
} from '@/api/modules/pkg_manage';
import { sort } from '@/common/util';
import { Mixin, ISearchChild, ISearchItem } from '@/types';
import { IAgentSearch, IAgentSearchIp, IAgentJob, IAgentHost } from '@/types/agent/agent-type';
import { IAp } from '@/types/config/config';
import { IChannel, ICloudSource } from '@/types/cloud/cloud';
import { IPkgDelpyNumber, IPkgDimension, IPkgInfo, IPkgTagList, IPkgParseInfo, PkgType, IPkgVersion } from '@/types/agent/pkg-manage';

export const SET_AP_LIST = 'setApList';
export const SET_CLOUD_LIST = 'setCloudList';
export const SET_CHANNEL_LIST = 'setChannelList';
export const UPDATE_AP_URL = 'updateApUrl';

// eslint-disable-next-line new-cap
@Module({ name: 'agent', namespaced: true })
export default class AgentStore extends VuexModule {
  public apList: IAp[] = [];
  public cloudList: ICloudSource[] = [];
  public channelList: IChannel[] = [];
  public apUrl = '';

  @Mutation
  public [SET_CLOUD_LIST](data: ICloudSource[] = []) {
    this.cloudList = data;
  }
  @Mutation
  public [SET_AP_LIST](data: IAp[] = []) {
    this.apList = data;
  }
  @Mutation
  public [SET_CHANNEL_LIST](data: IChannel = []) {
    this.channelList = data;
  }
  @Mutation
  public [UPDATE_AP_URL](apUrl = '') {
    this.apUrl = apUrl;
  }

  /**
   * 获取主机列表
   * @param {*} param0
   * @param {*} params
   */
  @Action
  public async getHostList(params: IAgentSearch) {
    const data = await listHost({...params,source_saas: true}).catch(() => ({
      total: 0,
      list: [],
      isFaied: true,
    }));
    data.list = data.list.map((item: IAgentHost) => {
      const {
        bt_speed_limit: btSpeedLimit,
        peer_exchange_switch_for_agent: peerExchangeSwitchForAgent = 0,
        ...extraOther
      } = item.extra_data || {};
      return {
        ...extraOther,
        ...item,
        status: item.status ? item.status.toLowerCase() : 'unknown',
        version: item.version ? item.version : '',
        job_result: item.job_result ? item.job_result : {} as any,
        topology: item.topology && item.topology.length ? item.topology : [],
        bt_speed_limit: btSpeedLimit || '',
        peer_exchange_switch_for_agent: false,
      };
    });
    return data;
  }
  /**
   * 获取运行主机数量
   * @param {*} param0
   * @param {*} params
   */
  @Action
  public async getRunningHost(params: IAgentSearch) {
    const data = await listHost({...params,source_saas: true}).catch(() => ({
      manual_statistics: {
        false: 0,
        true: 0,
      },
      running_count: 0,
      no_permission_count: 0,
    }));
    return data;
  }
  /**
   * 获取主机IP信息
   * @param {*} param0
   * @param {*} params
   */
  @Action
  public async getHostIp(params: IAgentSearchIp) {
    const data = await listHost({...params,source_saas: true}).catch(() => ({
      total: 0,
      list: [],
    }));
    return data;
  }
  /**
   * Agent相关安装
   */
  @Action
  public async installAgentJob({ params, config = {} }: {
    params: IAgentJob,
    config: { needRes?: boolean, globalError?: boolean }
  }) {
    const data = await installJob(params, config).catch(() => false);
    return data;
  }
  /**
   * 获取接入点
   * @param {*} param0
   * @param {*} params
   */
  @Action
  public async getApList(autoSelect = true) {
    const data = await listAp().catch(() => []);
    // 编辑态且只有一个接入点时，不显示自动选择
    if (window.PROJECT_CONFIG.BKAPP_RUN_ENV !== 'ce' && (autoSelect || data.length > 1)) {
      data.unshift({
        id: -1,
        name: window.i18n.t('自动选择'),
      });
    }
    this[SET_AP_LIST](data);
    return data;
  }
  /**
   * 获取管控区域列表
   * @param {*} param0
   * @param {*} params
   */
  @Action
  public async getCloudList(params: { RUN_VER?: string } = {}) {
    // 权限中心模式 - 接口输出直连区域
    const isIam = window.PROJECT_CONFIG.USE_IAM === 'True';
    if (isIam) {
      Object.assign(params, { with_default_area: true });
    }
    let data: ICloudSource[] = await listCloud(params)
      .then((res: ICloudSource[]) => res.map(item => Object.assign(item, item.permissions)))
      .catch(() => []);
    // RUN_VER 非接口字段：ieod环境 添加 或 excel导入剔除直连区域
    if (isIam) {
      data.sort((a, b) => Number(b.view) - Number(a.view));
      if (params && params.RUN_VER === 'ieod') {
        data = data.filter(item => item.bk_cloud_id !== window.PROJECT_CONFIG.DEFAULT_CLOUD);
      }
    }
    if (!isIam && (!params || params.RUN_VER !== 'ieod')) {
      const defaultCloud = {
        bk_cloud_id: window.PROJECT_CONFIG.DEFAULT_CLOUD as number,
        bk_cloud_name: window.i18n.t('直连区域'),
      };
      data.unshift(defaultCloud as ICloudSource);
    }
    this[SET_CLOUD_LIST](data);
    return data;
  }
  /**
   * 获取筛选条件
   * @param {*} param0
   * @param {*} params
   */
  @Action
  public async getFilterCondition(param) {
    let data: ISearchItem[] = await getFilterCondition(param).catch(() => []);
    data = data.map((item) => {
      if (item.children && item.children.length) {
        item.multiable = true;
        item.children = item.children.filter(child => (`${child.id}`)
        && (`${child.name}`)).map((child: ISearchChild) => {
          child.checked = false;
          child.name = `${child.name}`;
          return child;
        });
      }
      if (item.id === 'bk_cloud_id') {
        item.showSearch = true;
        item.width = 180;
        item.align = 'right';
        item.children = sort(item.children as ISearchChild[], 'name');
      }
      return item;
    });
    return data;
  }
  /**
   * 移除Host
   * @param {*} param0
   * @param {*} params
   */
  @Action
  public async removeHost(params: IAgentJob) {
    const data = await removeHost(params).catch(() => false);
    return data;
  }
  /**
   * 重启、卸载 主机
   * @param {*} param0
   * @param {*} params
   */
  @Action
  public async operateJob(params: IAgentJob) {
    const data = await operateJob(params).catch(() => false);
    return data;
  }
  /**
   * 主机是否可用铁将军
   * @param {*} param0
   * @param {*} params
   */
  @Action
  public async fetchPwd(params: any) {
    const data = await fetchPwd(params).catch(() => false);
    return data;
  }
  @Action
  public setApUrl({ id, urlType = 'package_outer_url' }: { id: number | string, urlType: string }) {
    let apUrl = '';
    if (!id && id !== 0) {
      this[UPDATE_AP_URL]();
      return;
    }
    const filterAp = id === -1
      ? this.apList.filter(item => item.id !== -1)
      : this.apList.filter(item => item.id === id);
    if (filterAp.length) {
      apUrl = filterAp.map((item: any) => item[urlType]).join(', ');
    }
    this[UPDATE_AP_URL](apUrl);
  }

  // agent包管理
  @Action
  public apiPkgList(param: IPkgParams): Promise<{ total: number; list: IPkgInfo[] }> {
    return listPackage(param).catch(() => ({}));
  }
  @Action
  public apiPkgFilterCondtion(param: { category: 'agent_pkg_manage'; project?: PkgType }): Promise<ISearchItem[]> {
    return getFilterCondition(param).catch(() => []);
  }
  @Action
  public apiPkgQuickSearch(param): Promise<IPkgDimension[]> {
    return quickSearchCondition(param).catch(() => []);
  }
  @Action
  public apiPkgUpdateStatus({ id, is_ready, tags }: { id: string|number; is_ready: boolean; tags?: any[] }): Promise<IPkgInfo> {
    return updatePackage(id, { is_ready, tags }).catch(() => {});
  }
  @Action
  public apiPkgDelete(id: number): Promise<boolean> {
    return deletePackage(`${id}`).catch(() => false);
  }
  @Action
<<<<<<< HEAD
  public apiPkgParse(param: { file_name: string }): Promise<{
    description: string;
    packages: IPkgParseInfo[]
  } | false> {
    return parsePackage(param).catch(() => false);
=======
  public async apiPkgParse(param: { file_name: string }): Promise<{
    packages: IPkgParseInfo[];
    description: string;
  } | string> {
    try {
      const result = await parsePackage(param);
      return result;
    } catch (error: any) {
      // 假设 error 对象包含 message 属性
      const errorMessage = error.message || 'An error occurred';
      return errorMessage;
    }
>>>>>>> 96761736
  }
  @Action
  public apiPkgRegister(param: {
    project: PkgType;
    file_name: string;
    tag_descriptions: string[];
  }): Promise<{ task_id: string }> {
    return createAgentRegisterTask(param).catch(() => false);
  }
  /**
   * 查询注册任务状态
   */
  @Action
  public apiPkgRegisterQuery(param: { task_id: string, version?: string}): Promise<{ status: 'PENDING'|'SUCCESS'|'FAILURE'; task_id: string }> {
    return queryAgentRegisterTask(param).catch(() => ({ status: 'FAILURE' }));
  }
  @Action
  public apiPkgHostsCount(param: {
    project: PkgType,
    items: IPkgDelpyNumber[]
  }): Promise<Mixin<IPkgDelpyNumber, { count: number }>[]> {
    return getDeployedHostsCount(param).catch(() => []);
  }
  @Action
  public apiPkgGetTags(param: { project: PkgType; tag_description?: string; }): Promise<IPkgTagList[]> {
    return getTags(param).catch(() => []);
  }
  @Action
  public apiPkgCreateTags(param: {
    project: PkgType;
    tag_descriptions: string[];
  }): Promise<IPkgTag[] | false> {
    return createAgentTags(param).catch(() => false);
  }
<<<<<<< HEAD

=======
  
>>>>>>> 96761736
  @Action
  public apiGetPkgVersion(param: { project: PkgType; os: string; cpu_arch: string; versions?: string[] }): Promise<{
    default_version: string;
    machine_latest_version: string;
    package_latest_version: string;
    is_visible: Boolean;
    pkg_info: IPkgVersion[];
  }> {
    return getVersion(param).catch(() => ({ default_version: '', machine_latest_version: '', pkg_info: [], is_visible: false, package_latest_version: '' }));
  }
<<<<<<< HEAD
=======

  @Action
  public apiVersionCompare(param: {
    current_version: string;
    version_to_compares: string[];
  }): Promise<{upgrade_count: 0,downgrade_count: 0, no_change_count: 0}> {
    return versionCompare(param).catch(() => false);
  }
>>>>>>> 96761736
}<|MERGE_RESOLUTION|>--- conflicted
+++ resolved
@@ -7,11 +7,7 @@
 import { getFilterCondition } from '@/api/modules/meta';
 import { fetchPwd } from '@/api/modules/tjj';
 import {
-<<<<<<< HEAD
-  createAgentRegisterTask, createAgentTags, deletePackage,
-=======
   createAgentRegisterTask, createAgentTags, versionCompare, deletePackage,
->>>>>>> 96761736
   getDeployedHostsCount, getTags, getVersion, listPackage, parsePackage,
   queryAgentRegisterTask, quickSearchCondition, updatePackage,
 } from '@/api/modules/pkg_manage';
@@ -270,13 +266,6 @@
     return deletePackage(`${id}`).catch(() => false);
   }
   @Action
-<<<<<<< HEAD
-  public apiPkgParse(param: { file_name: string }): Promise<{
-    description: string;
-    packages: IPkgParseInfo[]
-  } | false> {
-    return parsePackage(param).catch(() => false);
-=======
   public async apiPkgParse(param: { file_name: string }): Promise<{
     packages: IPkgParseInfo[];
     description: string;
@@ -289,7 +278,6 @@
       const errorMessage = error.message || 'An error occurred';
       return errorMessage;
     }
->>>>>>> 96761736
   }
   @Action
   public apiPkgRegister(param: {
@@ -324,11 +312,7 @@
   }): Promise<IPkgTag[] | false> {
     return createAgentTags(param).catch(() => false);
   }
-<<<<<<< HEAD
-
-=======
   
->>>>>>> 96761736
   @Action
   public apiGetPkgVersion(param: { project: PkgType; os: string; cpu_arch: string; versions?: string[] }): Promise<{
     default_version: string;
@@ -339,8 +323,6 @@
   }> {
     return getVersion(param).catch(() => ({ default_version: '', machine_latest_version: '', pkg_info: [], is_visible: false, package_latest_version: '' }));
   }
-<<<<<<< HEAD
-=======
 
   @Action
   public apiVersionCompare(param: {
@@ -349,5 +331,4 @@
   }): Promise<{upgrade_count: 0,downgrade_count: 0, no_change_count: 0}> {
     return versionCompare(param).catch(() => false);
   }
->>>>>>> 96761736
 }