--- conflicted
+++ resolved
@@ -7,13 +7,8 @@
 import { getFilterCondition } from '@/api/modules/meta';
 import { fetchPwd } from '@/api/modules/tjj';
 import {
-<<<<<<< HEAD
-  createAgentRegisterTask, createAgentTags, deletePackage,
-  getDeployedHostsCount, getTags, getVersion, listPackage, parsePackage,
-=======
   createAgentRegisterTask, createAgentTags, versionCompare, deletePackage,
   getDeployedHostsCount, getTags, getVersion, listPackageNew, parsePackage,
->>>>>>> f666e1d1
   queryAgentRegisterTask, quickSearchCondition, updatePackage,
 } from '@/api/modules/pkg_manage';
 import { sort } from '@/common/util';
@@ -21,11 +16,7 @@
 import { IAgentSearch, IAgentSearchIp, IAgentJob, IAgentHost } from '@/types/agent/agent-type';
 import { IAp } from '@/types/config/config';
 import { IChannel, ICloudSource } from '@/types/cloud/cloud';
-<<<<<<< HEAD
-import { IPkgDelpyNumber, IPkgDimension, IPkgInfo, IPkgTagList, IPkgParseInfo, PkgType, IPkgVersion } from '@/types/agent/pkg-manage';
-=======
 import { IPkgDelpyNumber, IPkgDimension, IPkgInfo, IPkgTagList, IPkgParseInfo, PkgType, IPkgVersion, IPkgParams } from '@/types/agent/pkg-manage';
->>>>>>> f666e1d1
 
 export const SET_AP_LIST = 'setApList';
 export const SET_CLOUD_LIST = 'setCloudList';
@@ -256,11 +247,7 @@
   // agent包管理
   @Action
   public apiPkgList(param: IPkgParams): Promise<{ total: number; list: IPkgInfo[] }> {
-<<<<<<< HEAD
-    return listPackage(param).catch(() => ({}));
-=======
     return listPackageNew(`?page=${param.page}&pagesize=${param.pagesize}`,param).catch(() => ({}));
->>>>>>> f666e1d1
   }
   @Action
   public apiPkgFilterCondtion(param: { category: 'agent_pkg_manage'; project?: PkgType }): Promise<ISearchItem[]> {
@@ -279,13 +266,6 @@
     return deletePackage(`${id}`).catch(() => false);
   }
   @Action
-<<<<<<< HEAD
-  public apiPkgParse(param: { file_name: string }): Promise<{
-    description: string;
-    packages: IPkgParseInfo[]
-  } | false> {
-    return parsePackage(param).catch(() => false);
-=======
   public async apiPkgParse(param: { file_name: string }): Promise<{
     packages: IPkgParseInfo[];
     description: string;
@@ -298,7 +278,6 @@
       const errorMessage = error.message || 'An error occurred';
       return errorMessage;
     }
->>>>>>> f666e1d1
   }
   @Action
   public apiPkgRegister(param: {
@@ -333,11 +312,7 @@
   }): Promise<IPkgTag[] | false> {
     return createAgentTags(param).catch(() => false);
   }
-<<<<<<< HEAD
-
-=======
   
->>>>>>> f666e1d1
   @Action
   public apiGetPkgVersion(param: { project: PkgType; os: string; cpu_arch: string; versions?: string[] }): Promise<{
     default_version: string;
@@ -348,8 +323,6 @@
   }> {
     return getVersion(param).catch(() => ({ default_version: '', machine_latest_version: '', pkg_info: [], is_visible: false, package_latest_version: '' }));
   }
-<<<<<<< HEAD
-=======
 
   @Action
   public apiVersionCompare(param: {
@@ -358,5 +331,4 @@
   }): Promise<{upgrade_count: 0,downgrade_count: 0, no_change_count: 0}> {
     return versionCompare(param).catch(() => false);
   }
->>>>>>> f666e1d1
 }