--- conflicted
+++ resolved
@@ -92,19 +92,11 @@
   currentActive?: string // 当前二级导航选中项
   defaultActive?: string // 当前二级导航初始化选中项
   disabled?: boolean // 是否禁用一级导航
-<<<<<<< HEAD
-  children?: ISideMenuCofig[] // 二级导航配置
-}
-
-// 侧边栏菜单配置
-export interface ISideMenuCofig {
-=======
   children?: ISideMenuConfig[] // 二级导航配置
 }
 
 // 侧边栏菜单配置
 export interface ISideMenuConfig {
->>>>>>> 4c432a1b
   name: string // 侧边栏菜单分类名称
   children?: ISubNavConfig[] // 子菜单配置
 }
