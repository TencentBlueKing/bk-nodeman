<template>
  <div :class="`install-table-wrapper table-${virtualScroll && hasScroll ? 'has' : 'not'}-scroll`">
    <!-- 表头 -->
    <section :class="['install-table-header', { 'table-setting': localMark }]">
      <div class="table-header">
        <table class="form-table">
          <colgroup>
            <col v-for="(item, index) in tableHead" :key="index" :width="item.width ? item.width : 'auto'">
          </colgroup>
          <thead>
            <tr v-if="tableParentHead.length">
              <th v-for="config in tableParentHead" :key="config.prop" :colspan="config.colspan">
                <TableHeader
                  :ref="`header_${config.prop}`"
                  v-bind="{
                    tips: config.tips,
                    label: config.label,
                    colspan: config.colspan,
                    required: config.required,
                  }">
                </TableHeader>
              </th>
            </tr>
            <tr>
              <th v-for="(config, index) in tableHead" :key="config.prop">
                <div class="cell">
                  <ColumnSetting
                    v-if="colSetting && index === tableHead.length - 1"
                    class="column-setting"
                    filter-head
                    :local-mark="localMark"
                    :font-setting="false"
                    :value="filter"
                    @update="handleColumnUpdate">
                  </ColumnSetting>
                  <TableHeader
                    :ref="`header_${config.prop}`"
                    v-else
                    v-bind="{
                      prop: config.prop,
                      tips: config.tips,
                      label: config.label,
                      required: !config.noRequiredMark && config.required,
                      batch: config.getBatch ? config.getBatch.call(_self) : config.batch,
                      isBatchIconShow: !!table.data.length
                        && (config.getBatch ? config.getBatch.call(_self) : config.batch),
                      type: getHeadType({}, config),
                      subTitle: config.subTitle,
                      options: getCellInputOptions({}, config),
                      multiple: !!config.multiple,
                      searchable: !!config.searchable,
                      placeholder: config.placeholder,
                      appendSlot: config.appendSlot,
                      parentProp: config.parentProp,
                      parentTip: config.parentTip,
                      focusRow: focusRow
                    }"
                    @chooseVersion="handleChooseVersion"
                    @confirm="handleBatchConfirm(arguments, config)">
                  </TableHeader>
                </div>
              </th>
            </tr>
          </thead>
        </table>
      </div>
    </section>
    <!-- 表体 -->
    <section
      v-if="table.data.length"
      class="install-table-body"
      ref="tableBody"
      :style="{ 'height': height }"
      @scroll="rootScroll">
      <div ref="scrollPlace" class="virtual-scroll-wrapper" :style="ghostStyle" v-if="virtualScroll"></div>
      <div class="body-content" :class="{ 'virtual-scroll-content': virtualScroll }" ref="content">
        <table class="form-table" v-test.common="'installTable'">
          <colgroup>
            <col v-for="(item, index) in tableHead" :key="index" :width="item.width ? item.width : 'auto'">
          </colgroup>
          <tbody class="table-body">
            <tr v-for="(row, rowIndex) in renderData" :key="row.id">
              <td v-for="(config, colIndex) in tableHead" :key="colIndex">
                <div class="cell-operate" v-if="config.type === 'operate'">
                  <i class="cell-operate-plus nodeman-icon nc-plus" @click="handleAddItem(row.id)" v-if="needPlus"></i>
                  <i
                    class="cell-operate-delete nodeman-icon nc-minus"
                    :disabled="disableDelete"
                    @click="handleDeleteItem(row.id)"></i>
                </div>
                <!-- 验证输入 -->
                <VerifyInput
                  position="right"
                  error-mode="mask"
                  :id="row.id"
                  :prop="config.prop"
                  :required="config.required"
                  :required-handle="() => requiredHandle(row, config)"
                  :rules="config.rules"
                  :icon-offset="config.iconOffset"
                  :default-validator="getDefaultValidator(row, config)"
                  :proxy-status="getCurrentProxyStatus(row, config)"
                  :ref="`verify_${rowIndex}_${config.prop}`"
                  v-else
                  @jump-proxy="handleGotoProxy(row)"
                  @validator-change="setValidator(row, config.prop, ...arguments)">
                  <!-- 查看态（不要嵌入组件，防止虚拟滚动的时候渲染卡顿） -->
                  <div :class="['ghost-wrapper', {
                         'is-disabled': getCellDisabled(row, config)
                       }]"
                       v-if="virtualScroll && !editStatus(row, config) && getDisabledType(row, config)"
                       @click="handleShowEdit(row, config)">
                    <!-- 下拉框 -->
                    <span class="ghost-input bk-form-input select"
                          v-if="['select','biz'].includes(getCellInputType(row, config))"
                          :data-placeholder="getDisplayName(row, config) ? '' : config.placeholder">
                      <span class="name" v-bk-overflow-tips>{{ getDisplayName(row, config) }}</span>
                      <i class="bk-icon icon-angle-down"></i>
                    </span>
                    <!-- 密码框 -->
                    <span class="ghost-input bk-form-input password"
                          :data-placeholder="row[config.prop] || getPwdFillEnable(row, config)
                            ? ''
                            : config.placeholder"
                          v-else-if="getCellInputType(row, config) === 'password'">
                      <span class="name">{{ hidePassword(row, config) }}</span>
                    </span>
                    <!-- 限速输入 -->
                    <span class="ghost-input speed"
                          :data-placeholder="row[config.prop] ? '' : config.placeholder"
                          v-else-if="config.appendSlot">
                      <span class="name">{{ row[config.prop] }}</span>
                      <span class="speed-unit">MB/s</span>
                    </span>
                    <span class="ghost-input bk-form-input"
                          :data-placeholder="row[config.prop] ? '' : config.placeholder"
                          v-else>
                      <span class="name" v-bk-overflow-tips>{{ row[config.prop] }}</span>
                    </span>
                  </div>
                  <!-- 编辑态 -->
                  <InstallInputType
                    v-else
                    v-model.trim="row[config.prop]"
                    :class="{ 'fixed-form-el': getCellInputType(row, config) === 'switcher' }"
                    v-bind="{
                      clearable: false,
                      prop: config.prop,
                      type: getCellInputType(row, config),
                      disabled: getCellDisabled(row, config),
                      options: getCellInputOptions(row, config),
                      placeholder: config.placeholder,
                      multiple: !!config.multiple,
                      splitCode: config.splitCode,
                      popoverMinWidth: config.popoverMinWidth,
                      autoRequest: !!config.autoRequest,
                      appendSlot: config.appendSlot,
                      permission: config.permission,
                      autofocus: virtualScroll,
                      wrapperBorder: true,
                      pwdFill: getPwdFillEnable(row, config),
                      fileInfo: getCellFileInfo(row, config)
                    }"
                    @focus="handleCellFocus(arguments, { row, config, rowIndex, colIndex })"
                    @blur="handleCellBlur(arguments, { row, config, rowIndex, colIndex })"
                    @input="handleCellValueInput(arguments, row, config)"
                    @choose="handleCellChoose(arguments, { row, config, rowIndex, colIndex })"
                    @change="handleCellValueChange(row, config)"
                    @upload-change="handleCellUploadChange($event, row)">
                  </InstallInputType>
                </VerifyInput>
              </td>
            </tr>
          </tbody>
        </table>
      </div>
    </section>
    <!--空数据内容区-->
    <section class="table-empty" v-if="!table.data.length">
      <slot name="empty">
        <i class="table-empty-icon bk-icon icon-empty"></i>
        <span class="table-empty-text">{{ $t('暂无数据') }}</span>
      </slot>
    </section>
  </div>
</template>
<script lang="ts">
import { Component, Vue, Prop, Ref, Emit, Watch } from 'vue-property-decorator';
import { MainStore, AgentStore } from '@/store/index';
import { bus } from '@/common/bus';
import ColumnSetting from '@/components/common/column-setting.vue';
import VerifyInput from '@/components/common/verify-input.vue';
import InstallInputType from './install-input-type.vue';
import { throttle, isEmpty } from '@/common/util';
import TableHeader from './table-header.vue';
import { STORAGE_KEY_COL } from '@/config/storage-key';
import { Context } from 'vm';
import { IFileInfo, IKeysMatch, ISetupHead, ISetupRow, ITabelFliter, ISetupParent } from '@/types';
import { getDefaultConfig, passwordFillText } from '@/config/config';
import { splitCodeArr } from '@/common/regexp';
import { IAp } from '@/types/config/config';
import { ICloudSource } from '@/types/cloud/cloud';

interface IFilterRow {
  [key: string]: ITabelFliter
}

@Component({
  name: 'InstallTable',
  components: {
    ColumnSetting,
    VerifyInput,
    InstallInputType,
    TableHeader,
  },
})

export default class SetupTable extends Vue {
  // 安装信息
  @Prop({
    type: Object,
    default: () => ({ header: [], data: [] }),
    validator(v) {
      return v && Array.isArray(v.header);
    },
  }) private readonly setupInfo!: { header: ISetupHead[], data: ISetupRow[], parentHead?: ISetupParent[] };

  // 是否启用校验错误时自动排序
  @Prop({ type: Boolean, default: false }) private readonly autoSort!: boolean;
  // 安装信息最小数量
  @Prop({ type: Number, default: 1 }) private readonly minItems!: number;
  // body 内容区域高度
  @Prop({ type: String, default: 'auto' }) private readonly height!: string;
  // 是否支持虚拟滚动（需要设置高度）
  @Prop({ type: Boolean, default: false }) private readonly virtualScroll!: boolean;
  // 是否支持添加操作
  @Prop({ type: Boolean, default: true }) private readonly needPlus!: boolean;
  // 额外参数
  @Prop({ type: Array, default: () => [] }) private readonly extraParams!: string[];
  // 是否为手动安装，校验和管控区域变更时需要此变量
  @Prop({ type: Boolean, default: false }) private readonly isManual!: boolean;
  // 是否开启表头设置
  @Prop({ type: Boolean, default: true }) private readonly colSetting!: boolean;
  @Prop({ type: String, default: '' }) private readonly localMark!: string;
  @Prop({ type: Function }) private readonly beforeDelete!: Function;
  @Prop({ type: Number }) private readonly bkCloudId!: number;
  @Prop({ type: Array }) private readonly aps!: IAp[];
  @Prop({ type: Array }) private readonly clouds!: ICloudSource[];
  @Prop() private readonly arbitrary!: any; // 可以是任意值, 用来在config文件里做为必要的一些参数
  @Prop({ type: String, default: '' }) private readonly type!: string;

  @Ref('tableBody') private readonly tableBody!: any;
  @Ref('scrollPlace') private readonly scrollPlace!: any;
  @Ref('content') private readonly content!: any;

  //  表格信息
  private table: { data: ISetupRow[], config: ISetupHead[] } = {
    data: [],
    config: [],
  };
  private tableParentHead: ISetupParent[] = [];
  private tableHead: ISetupHead[] = [];
  private filter: IFilterRow = {};
  private startIndex = 0;
  private endIndex = 0;
  private itemHeight = 44;
  private id = 0;
  private popoverEl: any = null;
  // 滚动节流
  private handleScroll!: Function;
  // 处于编辑态的数据
  public editData: {  id: number, prop: string }[] = [];
  private hasScroll= false;
  private listenResize!: Function;
  private focusRow: any = {};

  private get fetchPwd() {
    return AgentStore.fetchPwd;
  }
  private get cloudList() {
    return this.clouds || AgentStore.cloudList;
  }
  private get apList() {
    return this.aps || AgentStore.apList;
  }
  private pkgVersionList: any = [];
  // 获取agent包版本
  private async getPkgVersions() {
    const {
      pkg_info,
    } = await AgentStore.apiGetPkgVersion({
      project: 'gse_agent',
      os: '',
      cpu_arch: ''
    });
    const builtinTags = ['stable', 'latest', 'test'];
    this.pkgVersionList.splice(0, this.pkgVersionList.length, ...pkg_info.map(item => ({
      ...item,
      id: item.version,
      name: item.version,
      tags: item.tags.filter(tag => builtinTags.includes(tag.name)).map(tag => ({
        className: tag.name,
        description: tag.description,
        name: tag.description,
      })),
    })));
  }
  private get channelList() {
    return AgentStore.channelList;
  }
  private get ghostStyle() {
    const allDataLength = this.table.data ? this.table.data.length : 0;
    return {
      height: `${allDataLength * this.itemHeight}px`,
    };
  }
  private get renderData() {
    if (this.table.data && this.virtualScroll) {
      // 滚动后重置编辑态
      this.editData = [];
      return this.table.data.slice(this.startIndex, this.endIndex);
    }
    return this.table.data || [];
  }
  private get disableDelete() {
    return this.table.data.length <= this.minItems;
  }

  @Watch('table.data.length')
  public handleTableLengthChange(len: number) {
    if (len) {
      this.$nextTick(this.handleResize);
    } else {
      this.hasScroll = false;
    }
  }

  private created() {
    this.handleInit();
    
  }
  private mounted() {
    this.handleScroll();
    this.getPkgVersions();
    window.addEventListener('resize', this.initTableHead);
  }
  private beforeDestroy() {
    window.removeEventListener('resize', this.initTableHead);
  }

  /**
   * 初始化
   */
  private handleInit() {
    this.handleScroll = throttle(this.rootScroll, 0);
    const table = {
      config: this.setupInfo.header,
      data: this.setupInfo.data || [],
    };
    // 初始化表格默认最小数据个数
    if (table.data.length < this.minItems) {
      const fillNum = this.minItems - table.data.length;
      table.data.push(...Array.from(new Array(fillNum)));
    }
    // 添加初始化的属性
    table.data = table.data.map((item) => {
      const row = item || {};
      this.id += 1;
      row.id = this.id;
      table.config.forEach((config) => {
        if (config.prop) {
          this.addPropToData(row, config);
        }
      });
      return Object.assign({}, row); // 切断引用- 密码框问题
    });
    this.$set(this, 'table', table);
    this.table.config.forEach((config) => {
      this.handleBindRules(config);
    });
    if (this.localMark) {
      this.initCustomColStatus();
    } else {
      this.tableHead = this.table.config;
    }
  }
  /**
   * 修改配置文件的this指向
   */
  private handleBindRules(config: { rules?: any[] }) {
    if (config.rules) {
      config.rules.forEach((rule) => {
        if (typeof rule.validator === 'function') {
          rule.validator.bind = function (context: Context) {
            // eslint-disable-next-line @typescript-eslint/no-this-alias
            const me = this;
            const fBind = function (...args: any[]) {
              return me.call(me.prototype.context, ...args);
            };
            if (!me.prototype.context) {
              fBind.prototype.context = context;
              me.prototype = fBind.prototype;
            } else {
              me.prototype.context = context;
              fBind.prototype = me.prototype;
            }
            return fBind;
          };
          rule.validator = rule.validator.bind(this);
        }
      });
    }
  }
  /**
   * 添加额外属性
   * @param {Object} row 当前行
   * @param {Object} config 当前配置项
   */
  private addPropToData(row: ISetupRow | any, config: ISetupHead) {
    const prop = config.prop as keyof ISetupRow;
    if (typeof config.getDefaultValue === 'function') {
      row[prop] = config.getDefaultValue.call(this, row);
    } else {
      row[prop] = isEmpty(row[prop]) && !isEmpty(config.default) ? config.default : row[prop];
    }
    row.validator = {};
  }
  /**
   * 获取表头类型
   * @param {Object} row 当前行
   * @param {Object} config 当前配置项
   */
  private getHeadType(row: ISetupRow, config: ISetupHead): string {
    if (config.prop === 'version' && config.batch) {
<<<<<<< HEAD
      return 'select';
=======
      return 'version';
>>>>>>> 96761736
    }
    return config.type;
  }
  /**
   * 获取select框的options数据
   * @param {Object} row 当前行
   * @param {Object} config 当前配置项
   */
  private getCellInputOptions(row: ISetupRow, config: ISetupHead): any[] {
    if (config.prop === 'bk_biz_id') {
      return MainStore.bkBizList.map(item => ({
        id: item.bk_biz_id,
        name: item.bk_biz_name,
      }));
    } if (config.type === 'select') {
      return config.getOptions ? config.getOptions.call(this, row) : config.options;
    } if (config.prop === 'version') {
      return this.pkgVersionList;
    }
    return [];
  }
  /**
   * 获取可直接编辑的输入类型
   * @param {Object} row 当前行
   * @param {Object} config 当前配置项
   */
  private getDisabledType(row: ISetupRow, config: ISetupHead) {
    let { type } = config;
    if (config.getCurrentType) {
      type = config.getCurrentType.call(this, row);
    }
    return !['switcher', 'file'].includes(type);
  }
  /**
   * 获取当前cell的输入类型
   * @param {Object} row 当前行
   * @param {Object} config 当前配置项
   */
  private getCellInputType(row: ISetupRow, config: ISetupHead) {
    if (config.getCurrentType) {
      return config.getCurrentType.call(this, row);
    }
    return config.type;
  }
  /**
   * 获取当前cell是否只读
   * @param {Object} row 当前行
   * @param {Object} config 当前配置项
   */
  private getCellDisabled(row: ISetupRow, config: ISetupHead) {
    if (config.getReadonly) {
      return !!config.getReadonly.call(this, row, this.bkCloudId === window.PROJECT_CONFIG.DEFAULT_CLOUD);
    }
    return !!config.readonly;
  }
  private getPwdFillEnable(row: ISetupRow, config: ISetupHead) {
    return row.bk_host_id && config.type === 'password' && !row.re_certification; // 忽略 proxy——id
  }
  private getCellFileInfo(row: ISetupRow, config: ISetupHead) {
    if (row.fileInfo && row[config.prop as keyof ISetupRow]) {
      return row.fileInfo;
    }
    return null;
  }
  // 把当前值回填到另一表单里
  private handleCellValueInput(arg: any[], row: ISetupRow, config: ISetupHead) {
    const [newValue] = arg;
    const prop = config.prop as IKeysMatch<ISetupRow, string>;
    const sync = config.sync as IKeysMatch<ISetupRow, string>;
    const syncSource = typeof row[prop] === 'undefined' ? '' : row[prop]?.trim();
    const syncTarget = typeof row[sync] === 'undefined' ? '' : row[sync].trim();
    if (sync && syncSource === syncTarget) {
      row[sync] = newValue;
    }
  }
  /**
   * 当前cell change事件
   * @param {Object} row 当前行
   * @param {Object} config 当前配置项
   */
  @Emit('change')
  private handleCellValueChange(row: ISetupRow, config: ISetupHead) {
    MainStore.updateEdited(true);
    const prop = config.prop as IKeysMatch<ISetupRow, string>;
    if (config.type !== 'textarea' && row[prop] && typeof row[prop] === 'string') {
      row[prop] = row[prop]?.trim();
    }
    if (config.handleValueChange) {
      config.handleValueChange.call(this, row);
    }
    return { row, config };
  }
  private handleCellUploadChange(fileInfo: IFileInfo, row: ISetupRow) {
    if (fileInfo) {
      MainStore.updateEdited(true);
      row.fileInfo = !isEmpty(fileInfo.value) ? fileInfo : undefined;
    }
  }
  private getCurrentProxyStatus(row: ISetupRow, config: ISetupHead) {
    if (config.getProxyStatus) {
      return config.getProxyStatus.call(this, row);
    }
    return '';
  }
  @Emit('choose')
  private handleCellChoose(arg: any[], bb: { row: ISetupRow }) {
    const [param] = arg;
    const { row } = bb;
    return { instance: param.instance, row };
  }
  private rootScroll() {
    if (!this.virtualScroll) return;

    if (this.table.data && this.table.data.length) {
      this.updateRenderData(this.tableBody.scrollTop);
    }
  }
  /**
   * 更新可视区域的数据列表
   * @param {Number} scrollTop 滚动条高度
   */
  private updateRenderData(scrollTop = 0) {
    // 可视区显示的条数 (数字 16 ： 上下边距)
    const count = Math.ceil((this.tableBody.clientHeight + 16) / this.itemHeight);
    // 滚动后可视区新的 startIndex
    const newStartIndex = Math.floor(scrollTop / this.itemHeight);
    // 滚动后可视区新的 endIndex
    const newEndIndex = newStartIndex + count;
    this.startIndex = newStartIndex;
    this.endIndex = newEndIndex;
    this.content.style.transform = `translate3d(0, ${newStartIndex * this.itemHeight}px, 0)`;
  }
  /**
   * 添加
   * @param {Number} id
   */
  @Emit('add')
  public handleAddItem(id: number) {
    const index = this.table.data.findIndex(item => item.id === id) || 0;
    this.id += 1;
    const row = {
      id: this.id,
    };
    this.table.config.forEach((config) => {
      if (config.prop) {
        this.addPropToData(row, config);
      }
    });
    this.table.data.splice(index + 1, 0, row as ISetupRow);
    return;
  }
  /**
   * 删除
   * @param {Number} id
   */
  private handleDeleteItem(id: number) {
    if (this.disableDelete) return;
    if (this.beforeDelete && typeof this.beforeDelete === 'function') {
      this.beforeDelete(id, this.table.data, () => {
        this.deleteItem(id);
      });
    } else {
      this.deleteItem(id);
    }
  }
  @Emit('delete')
  private deleteItem(id: number) {
    const index = this.table.data.findIndex(item => item.id === id);
    if (index !== -1) {
      this.table.data.splice(index, 1);
    }
    return index;
  }
  /**
   * 通用方法：配置文件内调用唯一性校验
   */
  private handleValidateUnique(row: ISetupRow | any, config: ISetupHead) {
    if (!row || !config) return;
    const rowId = row.id;
    const { prop, splitCode } = config;
    let value = row[config.prop] || '';
    // eslint-disable-next-line @typescript-eslint/prefer-optional-chain
    if (splitCode && splitCode.length) {
      const split = this.getSplitCode(splitCode, value);
      value = this.handleTrimArray(value.split(split));
    }
    const ipRepeat = this.table.data.some((row: ISetupRow | any) => {
      if (row.id === rowId) return false;
      let targetValue = !isEmpty(row[prop]) ? row[prop]?.trim() : '';
      // 1. 处理多值的情况
      // eslint-disable-next-line @typescript-eslint/prefer-optional-chain
      if (splitCode && splitCode.length) {
        const targetSplit = this.getSplitCode(splitCode, targetValue);
        targetValue = this.handleTrimArray(targetValue.split(targetSplit));
      }
      // 2.校验和其他行的值不能重复
      return Array.isArray(value) && Array.isArray(targetValue)
        ? value.some(v => targetValue.includes(v))
        : value === targetValue;
    });
    return !ipRepeat;
  }
  /**
   * 通用方法：配置文件内调用 - 多IP对应性校验
   */
  private handleValidateEqual(row: ISetupRow | any, config: ISetupHead) {
    if (!row || !config) return true;
    const { prop, reprop, splitCode } = config;
    let value = row[prop] || '';
    let reValue = row[reprop as string] || '';
    if (!reValue) return true;
    if (splitCode?.length) {
      const split = this.getSplitCode(splitCode, value);
      const reSplit = this.getSplitCode(splitCode, reValue);
      value = this.handleTrimArray(value.split(split));
      reValue = this.handleTrimArray(reValue.split(reSplit));
    }
    return value.length === reValue.length;
  }
  private handleTrimArray(arr: string[]) {
    if (!arr || !arr.length) return;
    return arr.filter(text => !!text).map(text => text.trim());
  }
  private getSplitCode(splitCode: string[], value: string) {
    return splitCode.find(split => value.indexOf(split) > 0);
  }
  // 多选一必填的校验
  private requiredHandle(row: ISetupRow | any, config: ISetupHead) {
    let required = false;
    const value = row[config.prop];
    if (isEmpty(value) && config.required) {
      required = config.requiredPick?.length
        ? !config.requiredPick.some(prop => row[prop]?.trim())
        : true;
    }
    return required;
  }
  private handleValidateValue(row: ISetupRow | any, config: ISetupHead) {
    const validator = {
      show: false,
      message: '',
      type: '',
    };
    if (!row || !config) return validator;

    const value = row[config.prop];
    // 密码校验区分手动安装
    if (!config.required && config.prop === 'prove') {
      // 1. 密码过期校验
      if (!row.is_manual && isEmpty(value) && row.re_certification) {
        validator.show = true;
        validator.message = window.i18n.t('认证信息过期');
      }
      return validator;
    }
    // 为空就不需要继续校验
    if (isEmpty(value)) {
      // 2. 必填项校验
      if (config.required) {
        validator.message = window.i18n.t('必填项');
        // 多选一
        validator.show = config.requiredPick?.length
          ? !config.requiredPick.some(prop => row[prop]?.trim())
          : true;
      }
      return validator;
    }
    // 3. rules校验
    config.rules && config.rules.some((rule: any) => {
      if (rule.regex && !isEmpty(value)) {
        validator.show = !rule.regex.test(value);
        validator.message = rule.message;
      } else if (rule.validator && typeof rule.validator === 'function') {
        const isValidate = rule.validator(value, row.id);
        validator.show = !isValidate;
        validator.message = rule.message || '';
      }
      // 存在失败校验就终止
      return validator.show;
    });
    if (validator.show) return validator;

    // 4. 唯一性校验
    if (config.unique && !isEmpty(value)) {
      const unique = this.handleValidateUnique(row, config);
      validator.type = ['inner_ip', 'inner_ipv6'].includes(config.prop) && !unique ? 'unique' : '';
      validator.show = !unique;
      validator.message = window.i18n.t('冲突校验', { prop: 'IP' });
    }
    return validator;
  }
  /**
   * 外部调用的校验方法
   */
  private validate() {
    const union: { [key: string]: any } = {};
    const failedProp: string[] = [];
    const isValidate = this.table.data.map((row: ISetupRow | any, index: number) => {
      // 当前行是否校验通过：true通过，false不通过
      row.isRowValidate = this.table.config.map((config) => {
        if (!config.prop) return true;
        const value = row[config.prop];
        // 普通校验
        const validator = this.handleValidateValue(row, config);
        if (config.unique && config.prop === 'inner_ip') { // 只做innerip的合并
          row.errType = validator.type;
        }

        if (!validator.show && config.union && value && !isEmpty(row[config.union])) {
          // 联合校验
          union[config.prop] = union[config.prop] ? union[config.prop] : [];
          const unionValue = value + row[config.union];
          validator.show = union[config.prop].includes(unionValue);
          validator.message = window.i18n.t('冲突校验', { prop: config.label });
          union[config.prop].push(unionValue);
        }

        this.$set((this.table.data[index] as any).validator, config.prop, validator);
        if (validator.show) {
          failedProp.push(config.prop);
        }
        return !validator.show;
      }).every(val => !!val);

      return row.isRowValidate;
    }).every(isRowValidate => !!isRowValidate);

    this.autoSort && this.sortTableData();
    this.$nextTick().then(() => {
      Object.keys(this.$refs).forEach((refKey) => {
        if (refKey.includes('verify_')) {
          (this.$refs[refKey] as any[]).map(instance => instance.handleUpdateDefaultValidator?.());
        }
      });
      if (!isValidate) {
        this.showFailedRow(Array.from(new Set(failedProp)));
      }
    });
    return isValidate;
  }
  public showFailedRow(failedRows: string[]) {
    const copyFilter = JSON.parse(JSON.stringify(this.filter));
    failedRows.forEach((prop) => {
      if (copyFilter[prop]) {
        copyFilter[prop].checked = true;
        copyFilter[prop].mockChecked = true;
      }
    });
    this.handleColumnUpdate(copyFilter);
  }

  private sortTableData() {
    const copyData: ISetupRow[] = [];
    const uniqueData: ISetupRow[] = [];
    this.table.data.forEach((item) => {
      if (item.errType === 'unique') {
        uniqueData.push(item);
      } else {
        copyData.push(item);
      }
    });
    // 简略的拆分
    const infoList: { ipArr: string[], 'inner_ip': string, id: number }[] = uniqueData.map((item, index) => {
      const splitCode = splitCodeArr.find(splits => (item.inner_ip as string).indexOf(splits) > 0);
      return {
        ipArr: splitCode ? (item.inner_ip as string).split(splitCode) : [item.inner_ip],
        inner_ip: item.inner_ip,
        id: index,
      };
    });
    infoList.sort((a, b) => a.ipArr.length - b.ipArr.length); // 多ip靠后
    let copyUniqueData: ISetupRow[] = [];
    const usedIndex: number[] = [];
    if (infoList.length && infoList[0].ipArr.length < 2) {
      infoList.forEach((item, index) => {
        if (!index || !usedIndex.includes(item.id)) {
          copyUniqueData.push(uniqueData[item.id]);
          usedIndex.push(item.id);
          // 找到后续冲突的项
          infoList.slice(index, infoList.length).forEach((row) => {
            if (row.ipArr.find(ip => item.inner_ip.includes(ip)) && !usedIndex.includes(row.id)) {
              copyUniqueData.push(uniqueData[row.id]);
              usedIndex.push(row.id);
            }
          });
        }
      });
    } else {
      copyUniqueData = [...uniqueData];
    }
    copyData.sort((first, second) => {
      // 优先级：Proxy过期或未安装 > 数据校验逻辑
      if (first.proxyStatus || second.proxyStatus) {
        return Number(Boolean(second.proxyStatus)) - Number(Boolean(first.proxyStatus));
      }
      return Number(Boolean(first.isRowValidate)) - Number(Boolean(second.isRowValidate));
    });
    this.table.data.splice(0, this.table.data.length, ...copyUniqueData.concat(copyData));
    this.$nextTick().then(() => {
      this.tableBody && this.tableBody.scrollTo(0, 0);
      // if (this.virtualScroll) {
      //     this.$refs.verify.map(instance => instance.handleUpdateDefaultValidator())
      // }
    });
  }
  /**
   * 获取表格数据
   */
  private getTableData() {
    return this.table.data;
  }
  /**
   * 获取过滤后的数据
   */
  private getData() {
    const resultData: ISetupRow[] = [];
    const tableData = this.getTableData();
    tableData.forEach((row) => {
      const formatItem: { [key: string]: any } = {};
      let splittedDeep = 0;
      const splittedProps: string[] = []; // 拆分过的prop
      const splitValueMap: { [key: string]: string[] } = {};
      this.table.config.filter(col => col.prop && col.prop !== 'prove').forEach((col) => {
        const prop = col.prop as keyof ISetupRow;
        const { splitCode = [] } = col;
        // 多个拆分为数组 - 能走到此步骤证明校验通过，不一一对应的情况需从表单校验处修改处理
        if (splitCode.length && row[prop]) {
          splitValueMap[prop] = this.getSplitValues(row[prop] as string, splitCode);
          splittedDeep = splitValueMap[prop].length;
          splittedProps.push(prop);
        } else {
          // if (col.required || !isEmpty(data[col.prop])) { // 剔除非必填项 - 优化备用（未全面测试）
          //     item[col.prop] = data[col.prop]
          // }
          formatItem[prop] = row[prop]; // 有false的情况，不能默认设置为字符串
          if (prop === 'auth_type') {
            const proveProp = row[prop] as string;
            formatItem[proveProp.toLowerCase()] = row.prove;
          }
        }
        // 处理非表头字段的额外参数
        this.extraParams.forEach((param) => {
          if (!isEmpty(row[param as keyof ISetupRow])) {
            formatItem[param] = row[param as keyof ISetupRow];
          }
        });
      });
      let rows = [formatItem];
      if (splittedDeep && splittedProps.length) {
        rows = new Array(splittedDeep).fill('x')
          .map((p: string, index: number) => ({
            ...formatItem,
            ...splittedProps.reduce((obj: Dictionary, key) => {
              obj[key] = splitValueMap[key][index] || '';
              return obj;
            }, {}),
          }));
      }

      resultData.push(...rows as ISetupRow[]);
    });
    return resultData;
  }

  private getSplitValues(val: string, splitCodeArr: string[]) {
    if (splitCodeArr?.length && val) {
      const splitCode = splitCodeArr.find((splitCode: string) => val.indexOf(splitCode) > 0);
      return this.handleTrimArray(val.split(splitCode as string)) || [];
    }
    return [];
  }
  /**
   * 单独处理agent版本选择
   */
  private handleChooseVersion(version: string) {
    this.table.data.forEach((row) => {
      row.version = version;
    });
  }
  /**
   * 批量编辑确定事件
   */
  private handleBatchConfirm(arg: any[], config: ISetupHead) {
    if (!arg || !arg.length) return;
    const [{ value, fileInfo, focusRow = {} }] = arg;
    const { type, prop } = config;
    if (prop === 'port' && isEmpty(value)) {
      this.table.data.forEach((row, index) => {
        if (!focusRow.os_type || (focusRow.os_type && row.os_type === focusRow.os_type)) {
          this.$set(this.table.data[index], prop, getDefaultConfig(row.os_type as string, prop));
        }
      });
    } else {
      if ((isEmpty(value) && type !== 'switcher') && (isEmpty(fileInfo) || !fileInfo.value)) return;
      this.table.data.forEach((row, index) => {
        const isReadOnly = config.getReadonly?.call(this, row) || config.readonly;
        const isFileType = config.getCurrentType && config.getCurrentType(row) === 'file';
        const isWindowsKey = config.prop === 'auth_type'
                            && value === 'KEY'
                            && row.os_type === 'WINDOWS'; // Windows不支持密钥
        if (isReadOnly || isWindowsKey) return;

        if (fileInfo && isFileType) {
          this.$set(this.table.data[index], config.prop, fileInfo.value);
          this.$set(this.table.data[index], 'fileInfo', fileInfo);
        } else if (!isEmpty(value)) {
          if (type === 'select') {
            const option = this.getCellInputOptions(this.table.data[index], config);
            this.$set(this.table.data[index], config.prop, option.find(item => item.id === value) ? value : '');
          } else {
            this.$set(this.table.data[index], config.prop, value);
          }
        } else if (isEmpty(value) && type === 'switcher') {
          this.$set(this.table.data[index], config.prop, !!value);
        }
        if (typeof config.handleValueChange === 'function') {
          // 触发联动属性（如：Windows操作系统变更后，端口默认变更）
          config.handleValueChange.call(this, row);
        }
        // if (config.prop === 'os_type' && value === 'WINDOWS') {
        //     this.$set(this.table.data[index], 'port', 445)
        // }
      });
    }
    this.$forceUpdate(); // 强制重新渲染提前，防止 inputInstance 为null的情况出现
    this.$nextTick(() => {
      Object.keys(this.$refs).forEach((refKey) => {
        if (refKey.includes('verify_')) {
          (this.$refs[refKey] as any[]).forEach((instance) => {
            if (instance && instance.$attrs.prop === config.prop) {
              instance.handleValidate();
            }
          });
        }
      });
    });
  }
  private getDefaultValidator(row: ISetupRow | any, config: ISetupHead) {
    return {
      show: row.validator[config.prop] ? row.validator[config.prop].show : false,
      message: row.validator[config.prop] ? row.validator[config.prop].message : '',
      errTag: config.errTag,
    };
  }
  private setValidator(row: ISetupRow | any, prop: string, validator: Dictionary) {
    this.$set(row.validator, prop, validator);
  }
  private handleUpdateData(data: ISetupRow[]) {
    this.$set(this.table, 'data', data);
  }
  /**
   * 跳转Proxy
   */
  private handleGotoProxy(row: ISetupRow) {
    let routeData = null;
    switch (row.proxyStatus) {
      case 'no_proxy':
        routeData = this.$router.resolve({
          name: 'setupCloudManager',
          params: {
            type: 'create',
            title: window.i18n.t('nav_安装Proxy'),
            id: row.bk_cloud_id,
          },
        });
        window.open(routeData.href, '_blank');
        break;
      case 'overdue':
        routeData = this.$router.resolve({
          name: 'cloudManagerDetail',
          params: {
            id: row.bk_cloud_id,
          },
        });
        window.open(routeData.href, '_blank');
        break;
    }
  }
  /**
   * 初始化表头设置
   */
  private initCustomColStatus() {
    // 初始化filter
    const filter = this.table.config.reduce((obj: IFilterRow, item) => {
      if (item.type !== 'operate') {
        obj[item.prop] = {
          checked: item.required || item.show || false,
          disabled: item.required || item.show || false,
          mockChecked: item.required || item.show || false,
          name: this.$t(item.label) as string,
          id: item.prop,
        };
      }
      return obj;
    }, {});
    this.$set(this, 'filter', filter);
    const data: IFilterRow = this.handleGetStorage();
    if (data && Object.keys(data).length) {
      Object.keys(this.filter).forEach((key) => {
        // 防止安装方式切换影响
        if (Object.prototype.hasOwnProperty.call(data, key)) {
          this.filter[key].mockChecked = !!data[key];
          this.filter[key].checked = !!data[key];
        }
      });
    }
    this.initTableHead();
  }
  public initTableHead() {
    if (this.colSetting || this.localMark) {
      let tableHead = this.table.config.filter(item => item.type === 'operate' || this.filter[item.prop]?.mockChecked);
      if (this.setupInfo.header?.length) {
        const tableParentHead = this.setupInfo.parentHead?.map(item => ({
          ...item,
          colspan: tableHead.filter(head => head.parentProp === item.prop).length,
        })) || [];
        this.tableParentHead = tableParentHead.filter(item => !!item.colspan || !item.prop);
      }
      const { clientWidth } = this.$el || {};
      if (clientWidth) {
        const operateCol = tableHead.find(item => item.type === 'operate');
        const widthMap = {
          textarea: 0,
          operate: (operateCol?.width || operateCol?.minWidth || 70) as number, // 操作col定宽70px
        };
        // 两个IP输入框需要尽可能保证宽度
        const textareaLen = tableHead.filter(item => item.type === 'textarea').length;
        let minWidth: number|string = 'auto'; // 最小col 宽度
        if (textareaLen) {
          minWidth = 70;
          const otherLen = tableHead.length - textareaLen - 1;
          const lastWidth = clientWidth - otherLen * minWidth - widthMap.operate;
          if (clientWidth < tableHead.length * minWidth) { // 不能保证最小宽度时，需要缩小最小宽度
            minWidth = (clientWidth - widthMap.operate) / (tableHead.length - 1);
            widthMap.textarea = minWidth;
          } else if (lastWidth / textareaLen > clientWidth * 0.2) {
            widthMap.textarea = clientWidth * 0.2;
            minWidth = 0; // 使用默认宽度
          } else {
            widthMap.textarea = lastWidth / textareaLen;
          }
        }
        tableHead = tableHead.map(item => ({
          ...item,
          width: widthMap[item.type as 'textarea'|'operate'] || minWidth || item.minWidth || item.width || 'auto',
        }));
      }
      this.tableHead = tableHead.map(item => ({
        ...item,
        parentTip: this.tableParentHead.find(parent => item.parentProp === parent.prop)?.tips || '',
      }));
    }
  }
  /**
   * 字段显示列确认事件
   */
  private handleColumnUpdate(data: IFilterRow) {
    this.filter = data;
    this.initTableHead();
    this.$forceUpdate();
  }
  /**
   * 获取存储信息
   */
  private handleGetStorage() {
    let data = {};
    try {
      data = JSON.parse(window.localStorage.getItem(this.localMark + STORAGE_KEY_COL) || '');
    } catch (_) {
      data = {};
    }
    return data;
  }
  /**
   * 设置面板开关
   */
  private handleToggleSetting(isShow: boolean) {
    bus.$emit('toggleSetting', isShow);
  }
  // 是否显示编辑态
  private handleShowEdit(row: ISetupRow, config: ISetupHead) {
    if (this.getCellDisabled(row, config)) return;
    this.editData.push({
      id: row.id,
      prop: config.prop,
    });
  }
  // 判断当前是否是编辑态
  private editStatus(row: ISetupRow, config: ISetupHead) {
    return !!this.editData.find(item => item.id === row.id && item.prop === config.prop);
  }
  // 获取显示名称
  private getDisplayName(row: ISetupRow | any, config: ISetupHead) {
    const options = this.getCellInputOptions(row, config);
    const data = options.find(item => item.id === row[config.prop]);
    return data ? data.name : row[config.prop];
  }
  private hidePassword(row: ISetupRow | any, config: ISetupHead) {
    return this.getPwdFillEnable(row, config)
      ? passwordFillText
      : new Array(`${row[config.prop]}`.length).fill('*')
        .join('');
  }
  public handleCellFocus(arg: any[], cell: {
    row: ISetupRow
    config: ISetupHead
    rowIndex: number
    colIndex: number
  }) {
    const { row, config, rowIndex } = cell;
    this.$set(this, 'focusRow', row);
    const { prop, requiredPick = [], parentProp, tips } = config;
    requiredPick.forEach((propKey) => {
      (this.$refs[`verify_${rowIndex}_${propKey}`] as any[])?.forEach((instance) => {
        instance.clear?.();
      });
    });
    const parentHeadCell = this.tableParentHead?.find(item => item.prop === parentProp);
    if (tips || parentHeadCell?.tips) {
      const [refs] = this.$refs[`header_${tips ? prop : parentProp}`] as any[];
      if (refs?.tipsShow) {
        setTimeout(() => {
          this.popoverEl = refs;
          this.popoverEl.tipsShow();
        }, 200);
      }
    }
  }
  public handleCellBlur(arg: any[], cell: {
    row: ISetupRow
    config: ISetupHead
    rowIndex: number
    colIndex: number
  }) {
    const { row, config } = cell;
    if (config.handleBlur) {
      config.handleBlur(row, config);
    }
    this.$set(this, 'focusRow', {});
    this.popoverEl && this.popoverEl.tipsHide();
    this.popoverEl = null;
  }
  public handleResize() {
    const { tableBody, scrollPlace } = this;
    if (tableBody && scrollPlace) {
      this.hasScroll = tableBody.clientHeight + 2 < scrollPlace.clientHeight;
    } else {
      this.hasScroll = false;
    }
  }
  public updateRow(fn: Function) {
    this.table.data.forEach(row => fn(row));
  }
};
</script><|MERGE_RESOLUTION|>--- conflicted
+++ resolved
@@ -432,11 +432,7 @@
    */
   private getHeadType(row: ISetupRow, config: ISetupHead): string {
     if (config.prop === 'version' && config.batch) {
-<<<<<<< HEAD
-      return 'select';
-=======
       return 'version';
->>>>>>> 96761736
     }
     return config.type;
   }
