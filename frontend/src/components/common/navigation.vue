--- conflicted
+++ resolved
@@ -437,19 +437,11 @@
 <style lang="postcss">
 @import "@/css/mixins/nodeman.css";
 @import "@/css/variable.css";
-<<<<<<< HEAD
 
 $navColor: #96a2b9;
 $navHoverColor: #d3d9e4;
 $headerColor: #313238;
 
-=======
-
-$navColor: #96a2b9;
-$navHoverColor: #d3d9e4;
-$headerColor: #313238;
-
->>>>>>> 3c6f896f
 .nodeman-wrapper {
 
   .menu-biz-shrink-text {
