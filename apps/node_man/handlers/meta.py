--- conflicted
+++ resolved
@@ -154,19 +154,6 @@
                 {"name": _("主机名称"), "id": "bk_host_name"},
             ]
 
-        params = params or {}
-        bk_biz_ids = params.get("bk_biz_ids", [])
-        # 传入业务id列表的情况
-        if bk_biz_ids:
-            biz_permission = list(set(bk_biz_ids) & set(biz_id_name.keys()))
-
-        if not biz_permission:
-            return [
-                {"name": _("IP"), "id": "ip"},
-                {"name": _("管控区域ID:IP"), "id": "bk_cloud_ip"},
-                {"name": _("主机名称"), "id": "bk_host_name"},
-            ]
-
         bk_cloud_ids = set()
         os_types = set()
         is_manuals = set()
@@ -414,12 +401,8 @@
         return self.filter_empty_children(ret_value)
 
     def fetch_plugin_host_condition(self, params):
-<<<<<<< HEAD
         action = {"action": constants.IamActionType.plugin_view}
         biz_permission = self.agent_plugin_biz_permission(params, action)
-=======
-        biz_permission = self.plugin_biz_permission(params)
->>>>>>> 8c14a0b7
 
         if not biz_permission:
             return [
@@ -427,20 +410,8 @@
                 {"name": _("管控区域ID:IP"), "id": "bk_cloud_ip"},
                 {"name": _("主机名称"), "id": "bk_host_name"},
             ]
-<<<<<<< HEAD
         bk_cloud_ids_tuple = self.fetch_host_process_unique_col(biz_permission, ["bk_cloud_id"], ["AGENT", "PAGENT"])
         bk_cloud_ids = [bk_cloud_id[0] for bk_cloud_id in bk_cloud_ids_tuple]
-=======
-        bk_cloud_ids = set()
-        col_map = [bk_cloud_ids]
-        col_list = ["bk_cloud_id"]
-        col_data = self.fetch_host_process_unique_col(
-            biz_permission, col_list, [constants.NodeType.AGENT, constants.NodeType.PAGENT]
-        )
-        for sublist in col_data:
-            for index, item in enumerate(sublist):
-                col_map[index].add(item)
->>>>>>> 8c14a0b7
         bk_cloud_names = CloudHandler().list_cloud_info(bk_cloud_ids)
         bk_cloud_ids_children = [
             {"name": bk_cloud_names.get(bk_cloud_id, {}).get("bk_cloud_name", bk_cloud_id), "id": bk_cloud_id}
@@ -512,22 +483,14 @@
         return ret_value
 
     def fetch_plugin_version_condition(self, params):
-<<<<<<< HEAD
         action = {"action": constants.IamActionType.plugin_view}
         biz_permission = self.agent_plugin_biz_permission(params, action)
-=======
-        biz_permission = self.plugin_biz_permission(params)
->>>>>>> 8c14a0b7
 
         if not biz_permission:
             return [{"name": name, "id": name} for name in settings.HEAD_PLUGINS]
 
         plugin_versions = []
-<<<<<<< HEAD
         col_list = ["version"]
-=======
-        col_list = ["version", "is_latest"]
->>>>>>> 8c14a0b7
         plugin_names = tools.PluginV2Tools.fetch_head_plugins()
         for name in plugin_names:
             col_data = self.fetch_host_process_unique_col(
@@ -536,20 +499,12 @@
                 [constants.NodeType.AGENT, constants.NodeType.PAGENT, constants.NodeType.PROXY],
                 name=name,
                 proc_type="PLUGIN",
-<<<<<<< HEAD
                 is_latest=True,
             )
 
             for sublist in col_data:
                 # 过滤掉版本号为""的插件
                 if not sublist[0] == "":
-=======
-            )
-
-            for sublist in col_data:
-                # 过滤掉版本号为""且is_latest=0的插件
-                if not sublist[0] == "" and sublist[1] == 1:
->>>>>>> 8c14a0b7
                     plugin_versions.append({"name": name, "version": sublist[0]})
 
         agent_versions = (
@@ -728,7 +683,6 @@
             global_setting.save()
 
     @staticmethod
-<<<<<<< HEAD
     def agent_plugin_biz_permission(bk_biz_ids, action):
         biz_id_name = CmdbHandler().biz_id_name(action)
         biz_permission = list(biz_id_name.keys())
@@ -738,15 +692,4 @@
         # 传入业务id列表的情况
         if bk_biz_ids:
             biz_permission = list(set(bk_biz_ids_list) & set(biz_id_name.keys()))
-=======
-    def plugin_biz_permission(params):
-        biz_id_name = CmdbHandler().biz_id_name({"action": constants.IamActionType.plugin_view})
-        biz_permission = list(biz_id_name.keys())
-
-        params = params or {}
-        bk_biz_ids = params.get("bk_biz_ids", [])
-        # 传入业务id列表的情况
-        if bk_biz_ids:
-            biz_permission = list(set(bk_biz_ids) & set(biz_id_name.keys()))
->>>>>>> 8c14a0b7
         return biz_permission