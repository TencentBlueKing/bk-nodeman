--- conflicted
+++ resolved
@@ -12,11 +12,8 @@
 import json
 import os
 import time
-<<<<<<< HEAD
 from json import JSONDecodeError
-=======
 from typing import Dict, List
->>>>>>> 9cf9e217
 
 from celery.schedules import crontab
 from celery.task import periodic_task
@@ -126,54 +123,28 @@
     if not result["is_finished"] or not task_result["success"]:
         logger.error(f"get proxy files md5 by job failed, msg: {task_result}")
         raise Exception(f"get proxy files md5 by job failed, msg: {task_result}")
-<<<<<<< HEAD
-    ip_list = []
-    for result in task_result["success"]:
-        logs = result["log_content"].split("\n")
-        proxy_md5 = None
+
+    for proxy_task_result in task_result["success"]:
+        logs = proxy_task_result["log_content"].split("\n")
+        proxy_file_md5_map = {}
         for log in logs:
             try:
-                proxy_md5 = json.loads(log)
+                proxy_file_md5_map = json.loads(log)
             except JSONDecodeError:
                 # 期望得到的结果是一行json，解析失败则认为该行不符合预期，抛弃即可
                 continue
-        if not proxy_md5:
+        if not proxy_file_md5_map:
             logger.error(f"load proxy files md5 failed, result: {result}")
             continue
-        for name, file_md5 in local_file_md5.items():
-            if name not in proxy_md5 or proxy_md5[name] != file_md5:
-                ip_list.append({"ip": result["ip"], "bk_cloud_id": result["bk_cloud_id"]})
-    if not ip_list:
-        return
-    client = JobClient(
-        bk_biz_id=settings.BLUEKING_BIZ_ID, username=settings.SYSTEM_USE_API_ACCOUNT, os_type=const.OsType.LINUX
-    )
-    file_source = [
-        {
-            "files": [os.path.join(settings.DOWNLOAD_PATH, file) for file in files],
-            "account": const.LINUX_ACCOUNT,
-            "ip_list": [{"ip": settings.BKAPP_LAN_IP, "bk_cloud_id": 0}],
-        }
-    ]
-    job_instance_id = client.fast_push_file(
-        ip_list=ip_list,
-        file_target_path=settings.DOWNLOAD_PATH,
-        file_source=file_source,
-        task_name="NODE_MAN_PROXY_FILES_PUSH",
-    )
-=======
-    for proxy_task_result in task_result["success"]:
-        proxy_file_md5_map = json.loads(proxy_task_result["log_content"])
-        for file_name, file_md5 in local_file__md5_map.items():
-            if file_name not in proxy_file_md5_map or proxy_file_md5_map[file_name] != file_md5:
+        for name, file_md5 in local_file__md5_map.items():
+            if name not in proxy_file_md5_map or proxy_file_md5_map[name] != file_md5:
                 update_proxy_host_list.append(
                     {"ip": proxy_task_result["ip"], "bk_cloud_id": proxy_task_result["bk_cloud_id"]}
                 )
-                break
+
     if not update_proxy_host_list:
         logger.info("There are no files with local differences on all proxy servers")
         return
->>>>>>> 9cf9e217
 
     job_transfer_id = storage.fast_transfer_file(
         bk_biz_id=settings.BLUEKING_BIZ_ID,
@@ -185,6 +156,7 @@
         target_server={"ip_list": update_proxy_host_list},
     )
     time.sleep(5)
+    transfer_result = {"task_result": {"pending": update_proxy_host_list, "failed": []}}
     try:
         transfer_result = JobDemand.poll_task_result(job_transfer_id)
         if transfer_result["is_finished"]:
