# -*- coding: utf-8 -*-
"""
TencentBlueKing is pleased to support the open source community by making 蓝鲸智云-节点管理(BlueKing-BK-NODEMAN) available.
Copyright (C) 2017-2022 THL A29 Limited, a Tencent company. All rights reserved.
Licensed under the MIT License (the "License"); you may not use this file except in compliance with the License.
You may obtain a copy of the License at https://opensource.org/licenses/MIT
Unless required by applicable law or agreed to in writing, software distributed under the License is distributed on
an "AS IS" BASIS, WITHOUT WARRANTIES OR CONDITIONS OF ANY KIND, either express or implied. See the License for the
specific language governing permissions and limitations under the License.
"""
import logging
from collections import defaultdict
from typing import Any, Dict, List

import django_filters
<<<<<<< HEAD
=======
from django.db import IntegrityError, transaction
>>>>>>> 2f11a72a
from django.db.models import QuerySet
from django.http import JsonResponse
from django.utils.translation import ugettext_lazy as _
from django_filters.rest_framework import DjangoFilterBackend, FilterSet
from drf_yasg import openapi
from rest_framework import filters
from rest_framework.decorators import action
from rest_framework.response import Response
from rest_framework.status import HTTP_200_OK

from apps.backend.sync_task.constants import SyncTaskType
from apps.core.files.storage import get_storage
from apps.core.ipchooser.tools.base import HostQuerySqlHelper
from apps.core.tag.constants import TargetType
from apps.core.tag.models import Tag
from apps.generic import ApiMixinModelViewSet as ModelViewSet
from apps.generic import ValidationMixin
from apps.node_man import constants, exceptions, models
from apps.node_man.constants import CategoryType
from apps.node_man.handlers.gse_package import gse_package_handler
from apps.node_man.models import GsePackageDesc, GsePackages, UploadPackage
from apps.node_man.permissions import package_manage as pkg_permission
from apps.node_man.serializers import package_manage as pkg_manage
<<<<<<< HEAD
from apps.node_man.tools.gse_package import GsePackageTools
=======
>>>>>>> 2f11a72a
from apps.node_man.tools.package import PackageTools
from apps.utils.local import get_request_username
from common.api import NodeApi
from common.utils.drf_utils import swagger_auto_schema

PACKAGE_MANAGE_VIEW_TAGS = ["PKG_Manager"]
PACKAGE_DES_VIEW_TAGS = ["PKG_Desc"]
logger = logging.getLogger("app")


class GsePackageFilter(FilterSet):
    os = django_filters.BaseInFilter(field_name="os", lookup_expr="in")
    cpu_arch = django_filters.BaseInFilter(field_name="cpu_arch", lookup_expr="in")
    tag_names = django_filters.BaseInFilter(lookup_expr="in", method="filter_tag_names")
    created_by = django_filters.BaseInFilter(field_name="created_by", lookup_expr="in")
    is_ready = django_filters.BaseInFilter(field_name="is_ready", lookup_expr="in")
    version = django_filters.BaseInFilter(field_name="version", lookup_expr="in")
    created_time = django_filters.DateTimeFromToRangeFilter()

    def filter_tag_names(self, queryset, name, tag_names):
        # 筛选标签必须带上project筛选条件，否则会出现数据和预期不一致的情况
        return gse_package_handler.filter_tags(queryset, self.request.query_params.get("project"), tag_names=tag_names)

    class Meta:
        model = GsePackages
        fields = ["tag_names", "project", "created_by", "is_ready", "version", "os", "cpu_arch"]


class PackageManageViewSet(ValidationMixin, ModelViewSet):
    serializer_class = pkg_manage.PackageSerializer
    permission_classes = (pkg_permission.PackageManagePermission,)
    filter_backends = (DjangoFilterBackend, filters.SearchFilter, filters.OrderingFilter)
    filter_class = GsePackageFilter
    ordering_fields = ["version", "created_time"]

    def get_queryset(self):
        return models.GsePackages.objects.all()

    @swagger_auto_schema(
        responses={200: pkg_manage.ListResponseSerializer},
        operation_summary="安装包列表",
        tags=PACKAGE_MANAGE_VIEW_TAGS,
    )
    def list(self, request, *args, **kwargs):
        """
        return: {
            "total": 2,
            "list": [
                {
                    "id": 1,
                    "pkg_name": "pkg_name",
                    "version": "1.1.1",
                    "os": "Linux",
                    "cpu_arch": "x86_64",
                    "tags": [{"id": "stable", "name": "稳定版本"}],
                    "creator": "string",
                    "pkg_ctime": "2019-08-24 14:15:22",
                    "is_ready": True,
                },
                {
                    "id": 2,
                    "pkg_name": "pkg_name",
                    "version": "1.1.2",
                    "os": "Linux",
                    "os_cpu_arch": "x86_64",
                    "tags": [{"id": "stable", "name": "稳定版本"}],
                    "creator": "string",
                    "pkg_ctime": "2019-08-24 14:15:22",
                    "is_ready": True,
                },
            ],
        }
        """
        return super().list(request, *args, **kwargs)

    def perform_update(self, serializer):
        serializer.save()

        if not serializer.validated_data.get("tags"):
            return

        instance: GsePackages = self.get_object()
        tags: QuerySet = gse_package_handler.get_tag_objs(instance.project, instance.version)
        tag_name__tag_obj_map: Dict[str, Tag] = {tag.name: tag for tag in tags}
        tag_names: List[str] = list(tag_name__tag_obj_map.keys())

        # 只根据name修改对应的description，不支持标签的新增
        for tag_dict in serializer.validated_data["tags"]:
            # 如果name不存在，无法修改对应的description
            if tag_dict["name"] not in tag_names:
                continue

            tag_obj: Tag = tag_name__tag_obj_map[tag_dict["name"]]
            tag_obj.description = tag_dict["description"]
            tag_obj.save(update_fields=["description"])

    @swagger_auto_schema(
        operation_summary="操作类动作：启用/停用",
        body_in=pkg_manage.OperateSerializer,
        responses={200: pkg_manage.PackageSerializer},
        tags=PACKAGE_MANAGE_VIEW_TAGS,
    )
    def update(self, request, validated_data, *args, **kwargs):
        """
        return: {
            "id": 1,
            "pkg_name": "pkg_name",
            "version": "1.1.1",
            "os": "Linux",
            "cpu_arch": "x86_64",
            "tags": [{"id": "stable", "name": "稳定版本"}],
            "creator": "string",
            "pkg_ctime": "2019-08-24 14:15:22",
            "is_ready": True,
        }
        """
        instance: GsePackages = self.get_object()
        serializer = pkg_manage.OperateSerializer(instance, data=request.data, partial=True)
        serializer.is_valid(raise_exception=True)
        self.perform_update(serializer)

        updated_instance: GsePackages = self.get_object()

        return Response(pkg_manage.PackageSerializer(updated_instance).data)

    @swagger_auto_schema(
        operation_summary="删除安装包",
        tags=PACKAGE_MANAGE_VIEW_TAGS,
    )
    def destroy(self, request, *args, **kwargs):
        # todo: 前端需求，等联调完改回来
        super(PackageManageViewSet, self).destroy(request, *args, **kwargs)
        return Response(data=[])

    @swagger_auto_schema(
        operation_summary="获取快速筛选信息",
        manual_parameters=[
            openapi.Parameter(
                "project", in_=openapi.TYPE_STRING, description="区分gse_agent, gse_proxy", type=openapi.TYPE_STRING
            )
        ],
        tags=PACKAGE_MANAGE_VIEW_TAGS,
    )
    @action(detail=False, methods=["GET"])
    def quick_search_condition(self, request, *args, **kwargs):
        """
        return: [
            {"name": "操作系统/架构", "id": "os_cpu_arch", "children": [
                {"name": "Linux_x86_64", "id": "linux_x86_64", "count": 10},
                {"name": "Linux_x86", "id": "linux_x86", "count": 10},
                {"name": "ALL", "id": "ALL", "count": 20},
            ]},
            {"name": "版本号", "id": "version", "children": [
                {"name": "2.1.8", "id": "2.1.8", "count": 10},
                {"name": "2.1.7", "id": "2.1.7", "count": 10},
                {"name": "ALL", "id": "ALL", "count": 20},
            ]},
        ]
        """
        gse_packages = self.filter_queryset(self.get_queryset()).values("version", "os", "cpu_arch", "version_log")

        version__count_map: Dict[str, int] = defaultdict(int)
        os_cpu_arch__count_map: Dict[str, int] = defaultdict(int)
        version__version_log_map: Dict[str, str] = defaultdict(str)
        os_cpu_arch__version_log_map: Dict[str, str] = defaultdict(str)

        for package in gse_packages:
            version, os_cpu_arch = package["version"], f"{package['os']}_{package['cpu_arch']}"

            version__count_map[version] += 1
            os_cpu_arch__count_map[os_cpu_arch] += 1

            if version not in version__version_log_map:
                version__version_log_map[version] = package["version_log"]

            if os_cpu_arch not in os_cpu_arch__version_log_map:
                os_cpu_arch__version_log_map[os_cpu_arch] = package["version_log"]

        return Response(
            [
                {
                    "name": _("操作系统/架构"),
                    "id": "os_cpu_arch",
                    "children": [
                        {
                            "id": os_cpu_arch,
                            "name": os_cpu_arch.capitalize(),
                            "count": count,
                            "description": os_cpu_arch__version_log_map[os_cpu_arch],
                        }
                        for os_cpu_arch, count in os_cpu_arch__count_map.items()
                    ],
                    "count": sum(os_cpu_arch__count_map.values()),
                },
                {
                    "name": _("版本号"),
                    "id": "version",
                    "children": [
                        {
                            "id": version,
                            "name": version.capitalize(),
                            "count": count,
                            "description": version__version_log_map[version],
                        }
                        for version, count in version__count_map.items()
                    ],
                    "count": sum(version__count_map.values()),
                },
            ]
        )

    @swagger_auto_schema(
        operation_summary="Agent包上传",
        tags=PACKAGE_MANAGE_VIEW_TAGS,
        responses={HTTP_200_OK: pkg_manage.UploadResponseSerializer},
    )
    @action(detail=False, methods=["POST"], serializer_class=pkg_manage.UploadSerializer)
    def upload(self, request):
        """
        return: {
            "id": 116,
            "name": "HR7vt0c_gse_ce-v2.1.3-beta.13.tgz",
            "pkg_size": "336252435"
        }
        """
        request_serializer = self.serializer_class(data=request.data)
        request_serializer.is_valid(raise_exception=True)
        validated_data = request_serializer.validated_data

        if validated_data.get("overload"):
            storage = get_storage()
            package_file = validated_data["package_file"]

            upload_package = UploadPackage.objects.filter(
                file_name=package_file.name, creator=get_request_username(), module=TargetType.AGENT.value
            ).first()

            if upload_package and storage.exists(name=upload_package.file_path):
                storage.delete(name=upload_package.file_path)
                upload_package.delete()

        # todo: 如果不对upload进行侵入式修改，会存在大量的storage upload和download操作
        res = PackageTools.upload(package_file=validated_data["package_file"], module=TargetType.AGENT.value)

        if "result" in res:
            return JsonResponse(res)
        else:
            return Response(res)

    @swagger_auto_schema(
        operation_summary="解析Agent包",
        tags=PACKAGE_MANAGE_VIEW_TAGS,
        responses={HTTP_200_OK: pkg_manage.ParseResponseSerializer},
    )
    @action(detail=False, methods=["POST"], serializer_class=pkg_manage.ParseSerializer)
    def parse(self, request):
        """
        return: {
            "description": "test",
            "packages": [
                {
                    "pkg_abs_path": "xxx/xxxxx",
                    "pkg_name": "gseagent_2.1.7_linux_x86_64.tgz",
                    "module": "agent",
                    "version": "2.1.7",
                    "config_templates": [],
                    "os": "x86_64",
                },
                {
                    "pkg_abs_path": "xxx/xxxxx",
                    "pkg_name": "gseagent_2.1.7_linux_x86.tgz",
                    "module": "agent",
                    "version": "2.1.7",
                    "config_templates": [],
                    "os": "x86",
                },
            ],
        }
        """
        return Response(NodeApi.agent_parse(self.validated_data))

    @swagger_auto_schema(
        operation_summary="创建Agent包注册任务",
        tags=PACKAGE_MANAGE_VIEW_TAGS,
        responses={HTTP_200_OK: pkg_manage.AgentRegisterTaskSerializer},
    )
    @action(detail=False, methods=["POST"], serializer_class=pkg_manage.AgentRegisterSerializer)
    def create_register_task(self, request):
        """
        return: {"task_id": 1}
        """
        validated_data = self.validated_data

<<<<<<< HEAD
        tags: list = validated_data["tags"]
        for description in validated_data.get("tag_descriptions", []):
            tag_names = list(Tag.objects.filter(description=description).values_list("name", flat=True))
            if tag_names:
                template_tag_name = min(tag_names, key=len)
                tags.append(template_tag_name)
            else:
                name = GsePackageTools.generate_name_by_description(description, return_primary=True)
                Tag.objects.get_or_create_by_project(
                    name=name,
                    description=description,
                    target_type=TargetType.AGENT.value,
                    project=validated_data["project"],
                )
                tags.append(name)

=======
>>>>>>> 2f11a72a
        response = NodeApi.sync_task_create(
            {
                "task_name": SyncTaskType.REGISTER_GSE_PACKAGE.value,
                "task_params": {
                    "file_name": validated_data["file_name"],
<<<<<<< HEAD
                    "tags": tags,
=======
                    "tags": validated_data["tags"],
>>>>>>> 2f11a72a
                },
            }
        )

        return Response({"task_id": response["task_id"]})

    @swagger_auto_schema(
        operation_summary="查询Agent包注册任务",
        tags=PACKAGE_MANAGE_VIEW_TAGS,
        query_in=pkg_manage.AgentRegisterTaskSerializer,
        responses={HTTP_200_OK: pkg_manage.AgentRegisterTaskResponseSerializer},
    )
    @action(detail=False, methods=["GET"], serializer_class=pkg_manage.AgentRegisterTaskSerializer)
    def query_register_task(self, request, validated_data):
        """
        return: {
            "is_finish": True,
            "status": "SUCCESS",
            "message": "",
        }
        """
        validated_data = self.validated_data

        return Response(NodeApi.sync_task_status({"task_id": validated_data["task_id"]}))

    @swagger_auto_schema(
        operation_summary="获取Agent包标签",
        tags=PACKAGE_MANAGE_VIEW_TAGS,
        responses={HTTP_200_OK: pkg_manage.TagSerializer(many=True)},
    )
    @action(detail=False, methods=["GET"], serializer_class=pkg_manage.TagProjectSerializer)
    def tags(self, request):
        """
        return: [
            {
                "name": "builtin",
                "description": "内置标签",
                "children": [
                    {
                        "name": "stable",
                        "description": "稳定版本"
                    }
                ]
            },
            {
                "name": "custom",
                "description": "自定义标签",
                "children": [
                    {
                        "name": "tag4",
                        "description": "标签4"
                    },
                    {
                        "name": "tag5",
                        "description": "标签5"
                    }
                ]
            }
        ]
        """
        validated_data = self.validated_data
        try:
            return Response(
                gse_package_handler.handle_tags(
                    tags=Tag.objects.filter(
<<<<<<< HEAD
                        target_id=GsePackageDesc.objects.get(project=validated_data["project"]).id,
                        created_by=get_request_username(),
                    )
                    .exclude(name__startswith="__")
                    .values("id", "name", "description"),
=======
                        target_id=GsePackageDesc.objects.get(project=validated_data["project"]).id
                    ).values("id", "name", "description"),
>>>>>>> 2f11a72a
                    tag_description=request.query_params.get("tag_description"),
                    unique=True,
                    get_template_tags=False,
                )
            )
        except GsePackageDesc.DoesNotExist:
            raise exceptions.ModelInstanceNotFoundError(model_name="GsePackageDesc")

    @swagger_auto_schema(
        operation_summary="获取Agent包版本",
        tags=PACKAGE_MANAGE_VIEW_TAGS,
        responses={HTTP_200_OK: pkg_manage.PackageDescResponseSerializer},
    )
    @action(detail=False, methods=["GET"])
    def version(self, request):
        """
        return: {
            "total": 10,
            "list": [
                {
                    "version": "2.1.2",
                    "tags": [{"id": "stable", "name": "稳定版本"}],
                    "is_ready": True,
                    "description": "",
                    "packages": [
                        {
                            "pkg_name": "gseagent-2.1.2.tgz",
                            "tags": [{"id": "stable", "name": "稳定版本1"}, {"id": "latest", "name": "最新版本"}],
                        },
                        {
                            "pkg_name": "gseagent-2.1.2.tgz",
                            "tags": [{"id": "stable", "name": "稳定版本2"}, {"id": "latest", "name": "最新版本"}],
                        }
                    ],
                }
            ],
        }
        """
        gse_packages = self.filter_queryset(self.get_queryset()).values("version", "project", "pkg_name")

        version__pkg_version_map: Dict[str, Dict[str, Any]] = {}
        for package in gse_packages:
            version, project, pkg_name = package["version"], package["project"], package.pop("pkg_name")
            tags: List[Dict[str, Any]] = gse_package_handler.get_tags(version=version, project=project, to_top=True)

            if version not in version__pkg_version_map:
                # 初始化某个版本的包
                version__pkg_version_map[version] = {
                    "version": version,
                    "project": project,
                    "packages": [],
                    "tags": tags,
                }

            # 添加小包包名和小包标签信息
            version__pkg_version_map[version]["packages"].append({"pkg_name": pkg_name, "tags": tags})

            # 聚合小包之间的共同标签
            common_tags = version__pkg_version_map[version]["tags"]
            if common_tags != tags:
                version__pkg_version_map[version]["tags"] = [tag for tag in common_tags if tag in tags]

        return Response(list(version__pkg_version_map.values()))

    @swagger_auto_schema(
        operation_summary="获取已部署主机数量",
        tags=PACKAGE_MANAGE_VIEW_TAGS,
    )
    @action(detail=False, methods=["POST"], serializer_class=pkg_manage.DeployedAgentCountSerializer)
    def deployed_hosts_count(self, request):
        validated_data = self.validated_data

        items = validated_data["items"]
        project = validated_data["project"]
        if not items:
            return Response()

        # 划分维度到主机和进程
<<<<<<< HEAD
        dimensions: List[str] = list(items[0].keys())
        host_dimensions: List[str] = [d for d in dimensions if d in [field.name for field in models.Host._meta.fields]]
        process_dimensions: List[str] = list(set(dimensions) - set(host_dimensions))

        # 主机筛选条件
        host_kwargs: Dict[str, list] = {
            f"{dimension}__in": [item[dimension] for item in items] for dimension in host_dimensions
        }

        # 进程筛选条件
        process_params: Dict[str, list] = {
            "conditions": [{"key": "status", "value": [constants.ProcStateType.RUNNING]}]
        }
=======
        dimensions = list(items[0].keys())
        host_dimensions = [d for d in dimensions if d in [field.name for field in models.Host._meta.fields]]
        process_dimensions = list(set(dimensions) - set(host_dimensions))

        # 主机筛选条件
        host_kwargs = {f"{dimension}__in": [item[dimension] for item in items] for dimension in host_dimensions}

        # 进程筛选条件
        process_params = {"conditions": [{"key": "status", "value": [constants.ProcStateType.RUNNING]}]}
>>>>>>> 2f11a72a
        for dimension in process_dimensions:
            process_params["conditions"].append({"key": dimension, "value": [item[dimension] for item in items]})

        # 主机和进程连表查询
<<<<<<< HEAD
        host_queryset: QuerySet = HostQuerySqlHelper.multiple_cond_sql(
=======
        host_queryset = HostQuerySqlHelper.multiple_cond_sql(
>>>>>>> 2f11a72a
            params=process_params,
            biz_scope=[],
            need_biz_scope=False,
            is_proxy=False if project == constants.GsePackageCode.AGENT.value else True,
        ).filter(**host_kwargs)

        # 分组统计数量，使用values + annotate分组统计不管用，原因不详
<<<<<<< HEAD
        dimension__count_map = defaultdict(int)
        for host in host_queryset.values(*dimensions):
            dimension__count_map["|".join(host.get(d, "").lower() for d in dimensions)] += 1

        # 填充count到item
        for item in items:
            item["count"] = dimension__count_map.get("|".join(item.get(d, "").lower() for d in dimensions), 0)
=======
        dimension_2_count = defaultdict(int)
        for host in host_queryset.values(*dimensions):
            dimension_2_count["|".join(host.get(d, "").lower() for d in dimensions)] += 1

        # 填充count到item
        for item in items:
            item["count"] = dimension_2_count.get("|".join(item.get(d, "").lower() for d in dimensions), 0)
>>>>>>> 2f11a72a

        return Response(items)

    @swagger_auto_schema(
        operation_summary="创建agent标签",
        tags=PACKAGE_MANAGE_VIEW_TAGS,
    )
    @action(detail=False, methods=["POST"], serializer_class=pkg_manage.TagCreateSerializer)
    def create_agent_tags(self, request):
        # todo: 是否移植到apps.core.tag.views中？原有的tag标签创建只能创建单标签，
        #  且有些不太符合预期，在不考虑对原有标签进行修改的情况下，增加一个批量创建标签的接口，
        #  修改和删除沿用apps.core.tags.views中的接口
        validated_data = self.validated_data

<<<<<<< HEAD
        success_created_tag: List[Dict[str, str]] = []
        for tag in validated_data["tags"]:
            try:
                target_id = GsePackageDesc.objects.get(
                    project=validated_data["project"], category=CategoryType.official
                ).id
            except GsePackageDesc.DoesNotExist:
                target_id = GsePackageDesc.objects.create(
                    project=validated_data["project"], category=CategoryType.official
                ).id

            tag, _ = Tag.objects.get_or_create(
                defaults={"name": tag["name"]},
                description=tag["description"],
                target_id=target_id,
                target_type=TargetType.AGENT.value,
            )
            success_created_tag.append({"name": tag.name, "description": tag.description})

        return Response(data=success_created_tag)
=======
        with transaction.atomic():
            try:
                for tag in validated_data["tags"]:
                    try:
                        target_id = GsePackageDesc.objects.get(
                            project=validated_data["project"], category=CategoryType.official
                        ).id
                    except GsePackageDesc.DoesNotExist:
                        target_id = GsePackageDesc.objects.create(
                            project=validated_data["project"], category=CategoryType.official
                        ).id

                    Tag.objects.create(
                        name=tag["name"],
                        description=tag["description"],
                        target_id=target_id,
                        target_type=TargetType.AGENT.value,
                    )
            except IntegrityError:
                # raise exceptions.DuplicateEntryError(entry_info=e)
                # todo: 前端那边暂时说不要返回错误，后续调整
                pass

        return Response("创建成功")
>>>>>>> 2f11a72a


# class AgentPackageDescViewSet(ModelViewSet):
#     queryset = models.AgentPackageDesc.objects.all()
#     # model = models.Packages
#     # http_method_names = ["get", "post"]
#     # ordering_fields = ("module",)
#     # serializer_class = pkg_manage.PackageSerializer
#     # filter_backends = (DjangoFilterBackend, filters.SearchFilter, filters.OrderingFilter)

#     # filter_fields = ("module", "creator", "is_ready", "version")

#     @swagger_auto_schema(
#         query_in=pkg_manage.PackageDescSearchSerializer,
# responses={200: pkg_manage.PackageDescResponseSerialiaer},
#         operation_summary="Agent版本列表",
#         tags=PACKAGE_DES_VIEW_TAGS,
#     )
#     def list(self, request, *args, **kwargs):

#         mock_data = {
#             "total": 10,
#             "list": [
#                 {
#                     "id": 1,
#                     "version": "2.1.2",
#                     "tags": [{"id": "stable", "name": "稳定版本"}],
#                     "is_ready": True,
#                     "description": "我是描述",
#                     "packages": [
#                         {
#                             "pkg_name": "gseagent-2.1.2.tgz",
#                             "tags": [{"id": "stable", "name": "稳定版本"}, {"id": "latest", "name": "最新版本"}],
#                         }
#                     ],
#                 }
#             ],
#         }
#         return Response(mock_data)
#         # return super().list(request, *args, **kwargs)<|MERGE_RESOLUTION|>--- conflicted
+++ resolved
@@ -13,10 +13,6 @@
 from typing import Any, Dict, List
 
 import django_filters
-<<<<<<< HEAD
-=======
-from django.db import IntegrityError, transaction
->>>>>>> 2f11a72a
 from django.db.models import QuerySet
 from django.http import JsonResponse
 from django.utils.translation import ugettext_lazy as _
@@ -40,10 +36,6 @@
 from apps.node_man.models import GsePackageDesc, GsePackages, UploadPackage
 from apps.node_man.permissions import package_manage as pkg_permission
 from apps.node_man.serializers import package_manage as pkg_manage
-<<<<<<< HEAD
-from apps.node_man.tools.gse_package import GsePackageTools
-=======
->>>>>>> 2f11a72a
 from apps.node_man.tools.package import PackageTools
 from apps.utils.local import get_request_username
 from common.api import NodeApi
@@ -337,35 +329,12 @@
         """
         validated_data = self.validated_data
 
-<<<<<<< HEAD
-        tags: list = validated_data["tags"]
-        for description in validated_data.get("tag_descriptions", []):
-            tag_names = list(Tag.objects.filter(description=description).values_list("name", flat=True))
-            if tag_names:
-                template_tag_name = min(tag_names, key=len)
-                tags.append(template_tag_name)
-            else:
-                name = GsePackageTools.generate_name_by_description(description, return_primary=True)
-                Tag.objects.get_or_create_by_project(
-                    name=name,
-                    description=description,
-                    target_type=TargetType.AGENT.value,
-                    project=validated_data["project"],
-                )
-                tags.append(name)
-
-=======
->>>>>>> 2f11a72a
         response = NodeApi.sync_task_create(
             {
                 "task_name": SyncTaskType.REGISTER_GSE_PACKAGE.value,
                 "task_params": {
                     "file_name": validated_data["file_name"],
-<<<<<<< HEAD
-                    "tags": tags,
-=======
                     "tags": validated_data["tags"],
->>>>>>> 2f11a72a
                 },
             }
         )
@@ -431,16 +400,10 @@
             return Response(
                 gse_package_handler.handle_tags(
                     tags=Tag.objects.filter(
-<<<<<<< HEAD
                         target_id=GsePackageDesc.objects.get(project=validated_data["project"]).id,
                         created_by=get_request_username(),
                     )
-                    .exclude(name__startswith="__")
                     .values("id", "name", "description"),
-=======
-                        target_id=GsePackageDesc.objects.get(project=validated_data["project"]).id
-                    ).values("id", "name", "description"),
->>>>>>> 2f11a72a
                     tag_description=request.query_params.get("tag_description"),
                     unique=True,
                     get_template_tags=False,
@@ -519,7 +482,6 @@
             return Response()
 
         # 划分维度到主机和进程
-<<<<<<< HEAD
         dimensions: List[str] = list(items[0].keys())
         host_dimensions: List[str] = [d for d in dimensions if d in [field.name for field in models.Host._meta.fields]]
         process_dimensions: List[str] = list(set(dimensions) - set(host_dimensions))
@@ -533,26 +495,12 @@
         process_params: Dict[str, list] = {
             "conditions": [{"key": "status", "value": [constants.ProcStateType.RUNNING]}]
         }
-=======
-        dimensions = list(items[0].keys())
-        host_dimensions = [d for d in dimensions if d in [field.name for field in models.Host._meta.fields]]
-        process_dimensions = list(set(dimensions) - set(host_dimensions))
-
-        # 主机筛选条件
-        host_kwargs = {f"{dimension}__in": [item[dimension] for item in items] for dimension in host_dimensions}
-
-        # 进程筛选条件
-        process_params = {"conditions": [{"key": "status", "value": [constants.ProcStateType.RUNNING]}]}
->>>>>>> 2f11a72a
+
         for dimension in process_dimensions:
             process_params["conditions"].append({"key": dimension, "value": [item[dimension] for item in items]})
 
         # 主机和进程连表查询
-<<<<<<< HEAD
         host_queryset: QuerySet = HostQuerySqlHelper.multiple_cond_sql(
-=======
-        host_queryset = HostQuerySqlHelper.multiple_cond_sql(
->>>>>>> 2f11a72a
             params=process_params,
             biz_scope=[],
             need_biz_scope=False,
@@ -560,7 +508,6 @@
         ).filter(**host_kwargs)
 
         # 分组统计数量，使用values + annotate分组统计不管用，原因不详
-<<<<<<< HEAD
         dimension__count_map = defaultdict(int)
         for host in host_queryset.values(*dimensions):
             dimension__count_map["|".join(host.get(d, "").lower() for d in dimensions)] += 1
@@ -568,15 +515,6 @@
         # 填充count到item
         for item in items:
             item["count"] = dimension__count_map.get("|".join(item.get(d, "").lower() for d in dimensions), 0)
-=======
-        dimension_2_count = defaultdict(int)
-        for host in host_queryset.values(*dimensions):
-            dimension_2_count["|".join(host.get(d, "").lower() for d in dimensions)] += 1
-
-        # 填充count到item
-        for item in items:
-            item["count"] = dimension_2_count.get("|".join(item.get(d, "").lower() for d in dimensions), 0)
->>>>>>> 2f11a72a
 
         return Response(items)
 
@@ -591,7 +529,6 @@
         #  修改和删除沿用apps.core.tags.views中的接口
         validated_data = self.validated_data
 
-<<<<<<< HEAD
         success_created_tag: List[Dict[str, str]] = []
         for tag in validated_data["tags"]:
             try:
@@ -612,32 +549,6 @@
             success_created_tag.append({"name": tag.name, "description": tag.description})
 
         return Response(data=success_created_tag)
-=======
-        with transaction.atomic():
-            try:
-                for tag in validated_data["tags"]:
-                    try:
-                        target_id = GsePackageDesc.objects.get(
-                            project=validated_data["project"], category=CategoryType.official
-                        ).id
-                    except GsePackageDesc.DoesNotExist:
-                        target_id = GsePackageDesc.objects.create(
-                            project=validated_data["project"], category=CategoryType.official
-                        ).id
-
-                    Tag.objects.create(
-                        name=tag["name"],
-                        description=tag["description"],
-                        target_id=target_id,
-                        target_type=TargetType.AGENT.value,
-                    )
-            except IntegrityError:
-                # raise exceptions.DuplicateEntryError(entry_info=e)
-                # todo: 前端那边暂时说不要返回错误，后续调整
-                pass
-
-        return Response("创建成功")
->>>>>>> 2f11a72a
 
 
 # class AgentPackageDescViewSet(ModelViewSet):
