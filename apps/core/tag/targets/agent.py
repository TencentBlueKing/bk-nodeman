# -*- coding: utf-8 -*-
"""
TencentBlueKing is pleased to support the open source community by making 蓝鲸智云-节点管理(BlueKing-BK-NODEMAN) available.
Copyright (C) 2017-2022 THL A29 Limited, a Tencent company. All rights reserved.
Licensed under the MIT License (the "License"); you may not use this file except in compliance with the License.
You may obtain a copy of the License at https://opensource.org/licenses/MIT
Unless required by applicable law or agreed to in writing, software distributed under the License is distributed on
an "AS IS" BASIS, WITHOUT WARRANTIES OR CONDITIONS OF ANY KIND, either express or implied. See the License for the
specific language governing permissions and limitations under the License.
"""


import logging
import typing

from apps.core.tag.models import Tag
from apps.node_man.constants import BUILT_IN_TAG_NAMES
from apps.node_man.models import GsePackageDesc

from .. import constants
from . import base

logger = logging.getLogger("app")


class AgentTargetHelper(base.BaseTargetHelper):

    MODEL = None
    TARGET_TYPE = constants.TargetType.AGENT.value

    def _publish_tag_version(self):
        if self.tag_name in BUILT_IN_TAG_NAMES:
<<<<<<< HEAD
            print(f"builtin, tag_name={self.tag_name}")
=======
>>>>>>> 2f11a72a
            Tag.objects.update_or_create(
                defaults={"target_version": self.target_version},
                name=self.tag_name,
                target_id=self.target_id,
                target_type=self.TARGET_TYPE,
            )
            return

        try:
<<<<<<< HEAD
            print(f"custom, tag_name={self.tag_name}")
=======
>>>>>>> 2f11a72a
            tag = Tag.objects.get(
                name=self.tag_name,
                target_id=self.target_id,
                target_type=self.TARGET_TYPE,
            )

            Tag.objects.update_or_create(
                name=f"{tag.name}_{self.target_version}",
                target_id=self.target_id,
                target_type=self.TARGET_TYPE,
                target_version=self.target_version,
                description=tag.description,
            )

        except Tag.DoesNotExist:
            pass

    def _delete_tag_version(self):
        pass

    @classmethod
    def get_agent_name_target_id_map(cls) -> typing.Dict[str, int]:
        package_descs = GsePackageDesc.objects.values("project", "id")
        return {package_desc["project"]: package_desc["id"] for package_desc in package_descs}<|MERGE_RESOLUTION|>--- conflicted
+++ resolved
@@ -30,10 +30,6 @@
 
     def _publish_tag_version(self):
         if self.tag_name in BUILT_IN_TAG_NAMES:
-<<<<<<< HEAD
-            print(f"builtin, tag_name={self.tag_name}")
-=======
->>>>>>> 2f11a72a
             Tag.objects.update_or_create(
                 defaults={"target_version": self.target_version},
                 name=self.tag_name,
@@ -43,10 +39,6 @@
             return
 
         try:
-<<<<<<< HEAD
-            print(f"custom, tag_name={self.tag_name}")
-=======
->>>>>>> 2f11a72a
             tag = Tag.objects.get(
                 name=self.tag_name,
                 target_id=self.target_id,
