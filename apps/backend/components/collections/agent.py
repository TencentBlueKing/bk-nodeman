--- conflicted
+++ resolved
@@ -40,27 +40,10 @@
 from apps.backend.utils.wmi import execute_cmd, put_file
 from apps.backend.views import generate_gse_config
 from apps.component.esbclient import client_v2
-<<<<<<< HEAD
-from apps.exceptions import AuthOverdueException, ComponentCallError
-from apps.node_man import constants, models
-from apps.node_man.exceptions import HostNotExists
-from apps.node_man.handlers.password import DefaultPasswordHandler
-from apps.node_man.models import (
-    Host,
-    IdentityData,
-    Packages,
-    ProcessStatus,
-    SubscriptionInstanceRecord,
-)
-from apps.utils import concurrent
-from apps.utils.basic import suffix_slash
-=======
 from apps.exceptions import AuthOverdueException
 from apps.node_man import constants
 from apps.node_man.models import Host, IdentityData, Packages, ProcessStatus
-from apps.node_man.policy.tencent_vpc_client import VpcClient
 from apps.utils import basic
->>>>>>> 89f11bc5
 from pipeline.component_framework.component import Component
 from pipeline.core.flow import Service, StaticIntervalGenerator
 
@@ -82,698 +65,6 @@
     pass
 
 
-<<<<<<< HEAD
-class QueryPasswordService(AgentBaseService):
-    """
-    查询主机密码，可根据实际场景自行定义密码库查询处理器
-    """
-
-    name = _("查询主机密码")
-
-    def __init__(self):
-        super().__init__(name=self.name)
-
-    def _execute(self, data, parent_data, common_data: AgentCommonData):
-        creator = data.get_one_of_inputs("creator")
-        host_id_obj_map = common_data.host_id_obj_map
-
-        no_need_query_inst_ids = []
-        # 这里暂不支持多
-        cloud_ip_map = {}
-        oa_ticket = ""
-        for sub_inst in common_data.subscription_instances:
-            bk_host_id = sub_inst.instance_info["host"]["bk_host_id"]
-            host = host_id_obj_map[bk_host_id]
-
-            if host.identity.auth_type != constants.AuthType.TJJ_PASSWORD:
-                no_need_query_inst_ids.append(sub_inst.id)
-            else:
-                cloud_ip_map[f"{host.bk_cloud_id}-{host.inner_ip}"] = {"host": host, "sub_inst_id": sub_inst.id}
-                oa_ticket = host.identity.extra_data.get("oa_ticket")
-
-        self.log_info(sub_inst_ids=no_need_query_inst_ids, log_content=_("当前主机验证类型无需查询密码"))
-        need_query_inst_ids = [item["sub_inst_id"] for item in cloud_ip_map.values()]
-        if not need_query_inst_ids:
-            return True
-
-        is_ok, success_ips, failed_ips, err_msg = DefaultPasswordHandler().get_password(
-            creator, list(cloud_ip_map.keys()), oa_ticket
-        )
-
-        if not is_ok:
-            self.log_error(sub_inst_ids=need_query_inst_ids, log_content=err_msg)
-            self.move_insts_to_failed(
-                sub_inst_ids=need_query_inst_ids, log_content=_("若 OA TICKET 过期，请重新登录 OA 后再重试您的操作。请注意不要直接使用此任务中的重试功能~")
-            )
-
-        for cloud_ip, failed_data in failed_ips.items():
-            inst_id = cloud_ip_map[cloud_ip]["sub_inst_id"]
-            self.move_insts_to_failed(sub_inst_ids=[inst_id], log_content=failed_data["Message"])
-
-        identity_objs = []
-        for cloud_ip, password in success_ips.items():
-            host = cloud_ip_map[cloud_ip]["host"]
-            identity_objs.append(IdentityData(bk_host_id=host.bk_host_id, retention=1, password=password))
-        IdentityData.objects.bulk_update(identity_objs, fields=["retention", "password"])
-        return True
-
-
-class RegisterHostService(AgentBaseService):
-    name = _("注册主机到配置平台")
-=======
-class ConfigurePolicyService(AgentBaseService):
-    """
-    配置网络策略
-    """
-
-    name = _("配置到Gse&Nginx的策略")
->>>>>>> 89f11bc5
-
-    __need_schedule__ = True
-    interval = StaticIntervalGenerator(POLLING_INTERVAL)
-
-    def __init__(self):
-        super().__init__(name=self.name)
-
-    def inputs_format(self):
-<<<<<<< HEAD
-        return [
-            Service.InputItem(name="host_info", key="host_info", type="object", required=True),
-        ]
-
-    def outputs_format(self):
-        return [
-            Service.OutputItem(name="bk_host_id", key="bk_host_id", type="int"),
-        ]
-
-    def register_host(self, bk_biz_id, host_info):
-        """
-        请求cmdb进行注册
-        :param bk_biz_id: 业务id
-        :param host_info: 注册信息
-
-        结果保存在self.cmdb_result
-        """
-        kwargs = {"host_info": host_info}
-        if int(bk_biz_id) != settings.BK_CMDB_RESOURCE_POOL_BIZ_ID:
-            kwargs["bk_biz_id"] = int(bk_biz_id)
-        try:
-            client_v2.cc.add_host_to_resource(kwargs)
-        except ComponentCallError as err:
-            self.logger.error(_("调用CMDB异常, {err}").format(err=err))
-
-    @staticmethod
-    def list_biz_host(kwargs):
-        biz_host_result = client_v2.cc.list_biz_hosts(kwargs).get("info") or []
-        if biz_host_result:
-            return {"result": True, "bk_host_id": biz_host_result[0]["bk_host_id"]}
-
-        return {"result": False}
-
-    def list_host_without_biz(self, kwargs, bk_biz_name):
-        without_biz_result = client_v2.cc.list_hosts_without_biz(kwargs).get("info") or []
-        if not without_biz_result:
-            return {"result": False, "message": _("查询CMDB主机失败，未在CMDB中查询到主机信息")}
-
-        # 属于其它业务查询业务信息
-        bk_host_id = without_biz_result[0]["bk_host_id"]
-        find_biz_kwargs = {"page": {"start": 0, "limit": 1}, "bk_host_id": [bk_host_id]}
-        cc_bk_host_relations_result = client_v2.cc.find_host_biz_relations(find_biz_kwargs)
-        cmdb_bk_biz_id = cc_bk_host_relations_result[0]["bk_biz_id"]
-
-        if kwargs["bk_biz_id"] == cmdb_bk_biz_id:
-            return {"result": True, "bk_host_id": bk_host_id}
-
-        return {
-            "result": False,
-            "message": _(
-                "本次安装的业务为 {bk_biz_name}({bk_biz_id}), CMDB 中此主机已被注册到 {cmdb_bk_biz_name}({cmdb_bk_biz_id}), "
-                "请调整本次安装的业务或往配置平台移动主机"
-            ).format(
-                bk_biz_name=bk_biz_name,
-                bk_biz_id=kwargs["bk_biz_id"],
-                cmdb_bk_biz_name=self.search_business(cmdb_bk_biz_id)[0]["bk_biz_name"],
-                cmdb_bk_biz_id=cmdb_bk_biz_id,
-            ),
-        }
-
-    @staticmethod
-    def search_business(bk_biz_id):
-        """
-        查询相应业务的业务运维
-        :param bk_biz_id: 业务ID
-        :return: 列表 ，包含 业务ID、名字、业务运维
-        """
-        kwargs = {
-            "fields": ["bk_biz_id", "bk_biz_name", "bk_biz_maintainer"],
-            "condition": {"bk_biz_id": bk_biz_id},
-        }
-        result = client_v2.cc.search_business(kwargs)["info"]
-        return result
-
-    def _execute(self, data, parent_data):
-        host_info = data.get_one_of_inputs("host_info")
-        try:
-            host = Host.get_by_host_info(host_info)
-        except HostNotExists:
-            self.logger.info(_("主机待注册"))
-        else:
-            # 主机已存在，Agent 转安装 Proxy的场景，无需再注册
-            if host.node_type != constants.NodeType.PROXY and host_info["host_node_type"] == constants.NodeType.PROXY:
-                data.outputs.is_register = True
-                return True
-
-        # 是否为手动安装
-        is_manual = host_info.get("is_manual", False)
-
-        if host_info.get("auth_type") != constants.AuthType.TJJ_PASSWORD and not is_manual:
-            if not (host_info.get("password") or host_info.get("key")):
-                self.logger.error(_("该主机的登录认证信息已被清空，无法重试，请重新发起安装任务"))
-                return False
-
-        # 准备注册数据
-        inner_ip = host_info["bk_host_innerip"]
-        outer_ip = host_info.get("bk_host_outerip", "")
-
-        bk_cloud_id = host_info["bk_cloud_id"]
-        if host_info["bk_biz_id"] != settings.BK_CMDB_RESOURCE_POOL_BIZ_ID:
-            biz_info = self.search_business(bk_biz_id=host_info["bk_biz_id"])
-        else:
-            # 资源池业务
-            biz_info = [{"bk_biz_maintainer": host_info.get("username")}]
-        register_args = {
-            0: {
-                "bk_host_innerip": inner_ip,
-                "import_from": "3",
-                "bk_cloud_id": bk_cloud_id,
-                "bk_host_outerip": outer_ip,
-                "bk_os_type": constants.BK_OS_TYPE[host_info["os_type"]],
-                "bk_bak_operator": biz_info[0].get("bk_biz_maintainer"),
-                "operator": biz_info[0].get("bk_biz_maintainer"),
-            }
-        }
-        self.logger.info(_("注册主机参数为:\n {params}").format(params=json.dumps(register_args, indent=2)))
-
-        kwargs = {"host_info": register_args}
-        if int(host_info["bk_biz_id"]) != settings.BK_CMDB_RESOURCE_POOL_BIZ_ID:
-            kwargs["bk_biz_id"] = int(host_info["bk_biz_id"])
-
-        client_v2.cc.add_host_to_resource(kwargs)
-
-        data.outputs.polling_time = 0
-        data.outputs.is_register = False
-        data.outputs.query_cc_count = 0
-        return True
-
-    def schedule(self, data, parent_data, callback_data=None):
-        polling_time = data.get_one_of_outputs("polling_time") or 0
-        is_register = data.get_one_of_outputs("is_register") or False
-        host_info = data.get_one_of_inputs("host_info")
-        bk_host_id = data.get_one_of_outputs("bk_host_id")
-        query_cc_count = data.get_one_of_outputs("query_cc_count") or 0
-        inner_ip = host_info["bk_host_innerip"]
-        outer_ip = host_info.get("bk_host_outerip", "")
-        login_ip = host_info.get("login_ip", "")
-        data_ip = host_info.get("data_ip", "")
-        is_manual = host_info.get("is_manual", False)
-
-        if not is_register:
-            list_host_kwargs = {
-                "page": {"start": 0, "limit": 1, "sort": "bk_host_id"},
-                "fields": ["bk_host_id"],
-                "bk_biz_id": host_info["bk_biz_id"],
-                "host_property_filter": {
-                    "condition": "AND",
-                    "rules": [
-                        {"field": "bk_cloud_id", "operator": "equal", "value": host_info["bk_cloud_id"]},
-                        {"field": "bk_host_innerip", "operator": "equal", "value": inner_ip},
-                    ],
-                },
-            }
-            if query_cc_count > 3:
-                cc_host_result = self.list_host_without_biz(list_host_kwargs, host_info["bk_biz_name"])
-                if not cc_host_result["result"]:
-                    self.logger.error(cc_host_result["message"])
-                    self.finish_schedule()
-                    return False
-
-                data.outputs.is_register = True
-                data.outputs.bk_host_id = cc_host_result["bk_host_id"]
-            else:
-                cc_host_result = self.list_biz_host(list_host_kwargs)
-                if not cc_host_result["result"]:
-                    data.outputs.query_cc_count += 1
-                else:
-                    data.outputs.is_register = True
-                    data.outputs.bk_host_id = cc_host_result["bk_host_id"]
-
-        if bk_host_id:
-            # 写入数据库
-            if host_info["host_node_type"] == constants.NodeType.PROXY:
-                login_ip = login_ip or outer_ip or inner_ip
-            else:
-                login_ip = login_ip or inner_ip
-
-            try:
-                with transaction.atomic():
-                    extra_data = {
-                        "peer_exchange_switch_for_agent": host_info.get("peer_exchange_switch_for_agent", True),
-                        "bt_speed_limit": host_info.get("bt_speed_limit", 0),
-                    }
-                    if host_info.get("data_path"):
-                        extra_data.update({"data_path": host_info.get("data_path")})
-                    host, created = Host.objects.update_or_create(
-                        bk_host_id=bk_host_id,
-                        defaults={
-                            "bk_biz_id": host_info["bk_biz_id"],
-                            "bk_cloud_id": host_info["bk_cloud_id"],
-                            "inner_ip": inner_ip,
-                            "outer_ip": outer_ip,
-                            "login_ip": login_ip,
-                            "data_ip": data_ip,
-                            "is_manual": is_manual,
-                            "os_type": host_info["os_type"],
-                            "node_type": host_info["host_node_type"],
-                            "ap_id": host_info["ap_id"],
-                            "install_channel_id": host_info.get("install_channel_id"),
-                            "upstream_nodes": host_info.get("upstream_nodes", []),
-                            "updated_at": timezone.now(),
-                            "extra_data": extra_data,
-                        },
-                    )
-                    if created:
-                        # 初次创建主机时，初始化CPU架构，根据操作系统设置默认值，后续通过安装上报日志修正
-                        if host_info["os_type"] == constants.OsType.AIX:
-                            host.cpu_arch = constants.CpuType.powerpc
-                        else:
-                            host.cpu_arch = constants.CpuType.x86_64
-                        host.save(update_fields=["cpu_arch"])
-                    IdentityData.objects.update_or_create(
-                        bk_host_id=bk_host_id,
-                        defaults={
-                            "auth_type": host_info.get("auth_type"),
-                            "account": host_info.get("account"),
-                            "password": base64.b64decode(host_info.get("password", "")).decode(),
-                            "port": host_info.get("port"),
-                            "key": base64.b64decode(host_info.get("key", "")).decode(),
-                            "retention": host_info.get("retention", 1),
-                            "extra_data": host_info.get("extra_data", {}),
-                            "updated_at": timezone.now(),
-                        },
-                    )
-                    process_status, created = ProcessStatus.objects.get_or_create(
-                        bk_host_id=bk_host_id,
-                        name=ProcessStatus.GSE_AGENT_PROCESS_NAME,
-                        source_type=ProcessStatus.SourceType.DEFAULT,
-                    )
-                    if created:
-                        process_status.status = constants.ProcStateType.NOT_INSTALLED
-                        process_status.save()
-            except Exception as error:
-                self.logger.info(f"something went wrong: {error}")
-            else:
-                subscription_instance = SubscriptionInstanceRecord.objects.get(pipeline_id=self.root_pipeline_id)
-                subscription_instance.instance_info["host"]["bk_host_id"] = bk_host_id
-                subscription_instance.instance_info["host"]["is_manual"] = is_manual
-                subscription_instance.save()
-
-                self.logger.info(_("注册CMDB完成"))
-                self.finish_schedule()
-                return True
-
-        # 判断超时
-        elif polling_time + POLLING_INTERVAL > POLLING_TIMEOUT / 2:
-            self.logger.error(_("注册主机成功，写入节点管理失败，请重试"))
-=======
-        return [Service.InputItem(name="host_info", key="host_info", type="object", required=True)]
-
-    def outputs_format(self):
-        return [Service.OutputItem(name="login_ip", key="login_ip", type="str", required=True)]
-
-    def _execute(self, data, parent_data):
-        """
-        添加策略的接口不能同时调用，此原子只用查询，策略由configuration_policy周期任务进行添加
-        """
-        host_info = data.get_one_of_inputs("host_info")
-        host = Host.get_by_host_info(host_info)
-        data.outputs.login_ip = host.login_ip
-        data.outputs.polling_time = 0
-        self.logger.info(_("等待策略生效..."))
-        return True
-
-    def schedule(self, data, parent_data, callback_data=None):
-        login_ip = data.get_one_of_outputs("login_ip")
-        polling_time = data.get_one_of_outputs("polling_time")
-        client = VpcClient()
-        is_ok, message = client.init()
-        if not is_ok:
-            self.logger.error(_("配置到Gse和Nginx的策略失败:{message}").format(message=message))
-            return False
-
-        policy_ip_list = client.describe_address_templates(client.ip_templates[0])
-        if login_ip in policy_ip_list:
-            self.logger.info(_("[{login_ip}]到Gse和Nginx的策略配置成功").format(login_ip=login_ip))
-            self.finish_schedule()
-            return True
-
-        elif polling_time + POLLING_INTERVAL > POLLING_TIMEOUT / 2:
-            self.logger.error(_("[{login_ip}]配置到Gse和Nginx的策略失败请联系节点管理维护人员").format(login_ip=login_ip))
->>>>>>> 89f11bc5
-            self.finish_schedule()
-            return False
-
-        data.outputs.polling_time = polling_time + POLLING_INTERVAL
-        return True
-
-
-<<<<<<< HEAD
-class ChooseAccessPointService(AgentBaseService):
-    """选择接入点"""
-
-    MIN_PING_TIME = 9999
-    # 用于表示选不到接入点的默认值
-    FAILED_AP_ID = -2
-
-    @classmethod
-    def construct_return_data(
-        cls,
-        ap_id_obj_map: Dict[Optional[int], models.AccessPoint],
-        bk_host_id: int,
-        ap_id: int,
-        log: Optional[str] = None,
-    ) -> Dict[str, Any]:
-        """
-        构造接入点选择结果
-        :param ap_id_obj_map:
-        :param bk_host_id: 主机ID
-        :param ap_id: 接入点ID
-        :param log: 日志，为空会根据ap_id 取值情况打印默认日志
-        :return: 接入点选择结果
-        """
-        if not log:
-            if ap_id == cls.FAILED_AP_ID:
-                log = _("选择接入点失败")
-            else:
-                log = _("已选择[{ap_name}]作为本次安装接入点").format(ap_name=ap_id_obj_map[ap_id].name)
-        return {"bk_host_id": bk_host_id, "ap_id": ap_id, "log": log}
-
-    def detect_host_to_aps_network(
-        self, host: models.Host, ap_objs: List[models.AccessPoint]
-    ) -> Dict[str, Union[Dict[int, float], float, int]]:
-        """
-        探测指定主机到ap所属的gse svr的连通性
-        :param host: 主机对象
-        :param ap_objs: 接入点对象
-        :return: 探测结果
-        """
-        is_windows = host.os_type in [constants.OsType.WINDOWS]
-        ssh_man = None
-        if not is_windows:
-            ssh_man = SshMan(host, self.logger)
-            # 一定要先设置一个干净的提示符号，否则会导致console_ready识别失效
-            ssh_man.get_and_set_prompt()
-
-        # 接入点id - ping时间 映射关系
-        ap_id__ping_time_map: Dict[int, float] = {}
-        # 最少的ping时间
-        min_ping_time: float = self.MIN_PING_TIME
-        # 最少ping时间的接入点id
-        min_ping_ap_id: int = self.FAILED_AP_ID
-
-        for ap in ap_objs:
-            task_server_ping_time_list: List[float] = []
-            for task_server in ap.taskserver:
-                ip = task_server["inner_ip"] if host.bk_cloud_id == constants.DEFAULT_CLOUD else task_server["outer_ip"]
-                if is_windows:
-                    output = execute_cmd(
-                        f"ping {ip} -w 1000",
-                        host.login_ip or host.inner_ip,
-                        host.identity.account,
-                        host.identity.password,
-                    )["data"]
-                    try:
-                        ping_time = win_ping_pattern.findall(output)[-1]
-                        task_server_ping_time_list.append(float(ping_time))
-                    except IndexError:
-                        pass
-                else:
-                    ping_time = ssh_man.send_cmd(
-                        f"ping {ip} -i 0.1 -c 4 -s 100 -W 1 | tail -1 | awk -F '/' '{{print $5}}'"
-                    )
-                    if ping_time:
-                        task_server_ping_time_list.append(float(ping_time))
-            if task_server_ping_time_list:
-                ap_id__ping_time_map[ap.id] = sum(task_server_ping_time_list) / len(task_server_ping_time_list)
-            else:
-                ap_id__ping_time_map[ap.id] = self.MIN_PING_TIME
-
-            if ap_id__ping_time_map[ap.id] < min_ping_time:
-                min_ping_time = ap_id__ping_time_map[ap.id]
-                min_ping_ap_id = ap.id
-
-        if not is_windows:
-            ssh_man.safe_close(ssh_man.ssh)
-
-        return {
-            "ap_id__ping_time_map": ap_id__ping_time_map,
-            "min_ping_time": min_ping_time,
-            "min_ping_ap_id": min_ping_ap_id,
-        }
-
-    def detect_and_choose_ap(
-        self,
-        sub_inst_id: int,
-        host: models.Host,
-        ap_objs: List[models.AccessPoint],
-        ap_id_obj_map: Dict[Optional[int], models.AccessPoint],
-    ) -> Dict[str, Any]:
-        """
-        探测并选择连通性最好的接入点
-        :param sub_inst_id: 订阅实例ID
-        :param host: 主机对象
-        :param ap_objs: 接入点列表
-        :param ap_id_obj_map: 接入点ID - 接入点对象映射
-        :return: 接入点选择结果
-        """
-        detect_result = self.detect_host_to_aps_network(host=host, ap_objs=ap_objs)
-        ping_logs = []
-        for ap_id, ping_time in detect_result["ap_id__ping_time_map"].items():
-            ping_logs.append(
-                _("连接至接入点[{ap_name}]的平均延迟为 {ping_time}ms").format(
-                    ap_name=ap_id_obj_map[ap_id].name, ping_time=ping_time
-                )
-            )
-        if ping_logs:
-            self.log_info(sub_inst_id, log_content="\n".join(ping_logs))
-
-        if detect_result["min_ping_ap_id"] == self.FAILED_AP_ID:
-            return self.construct_return_data(
-                ap_id_obj_map=ap_id_obj_map,
-                bk_host_id=host.bk_host_id,
-                ap_id=self.FAILED_AP_ID,
-                log=_("自动选择接入点失败，接入点均ping不可达"),
-            )
-
-        return self.construct_return_data(
-            ap_id_obj_map=ap_id_obj_map, bk_host_id=host.bk_host_id, ap_id=detect_result["min_ping_ap_id"]
-        )
-
-    def handle_detect_condition(self, detect_and_choose_ap_params_list: List[Dict[str, Any]]) -> List[Dict[str, Any]]:
-        """
-        处理需要探测选择接入点的情况
-        :param detect_and_choose_ap_params_list: 调用 self.detect_and_choose_ap 的参数列表
-        :return: 接入点选择结果列表
-        """
-        if not detect_and_choose_ap_params_list:
-            return []
-
-        # 通过多线程并行提高效率
-        return concurrent.batch_call(
-            func=self.detect_and_choose_ap, params_list=detect_and_choose_ap_params_list, get_data=lambda x: x
-        )
-
-    def handle_pagent_condition(
-        self,
-        pagent_host_ids__gby_cloud_id: Dict[int, List[int]],
-        ap_id_obj_map: Dict[Optional[int], models.AccessPoint],
-    ) -> List[Dict[str, Any]]:
-        """
-        处理Pagent的情况，随机选择存活接入点
-        :param pagent_host_ids__gby_cloud_id: PAgent 主机ID - 云区域ID 映射
-        :param ap_id_obj_map: 接入点ID - 接入点对象映射
-        :return: 接入点选择结果列表
-        """
-        if not pagent_host_ids__gby_cloud_id:
-            return []
-        bk_cloud_ids = pagent_host_ids__gby_cloud_id.keys()
-
-        # 获取指定云区域范围内全部的Proxy
-        all_proxies = models.Host.objects.filter(
-            bk_cloud_id__in=bk_cloud_ids, node_type=constants.NodeType.PROXY
-        ).values("bk_host_id", "bk_cloud_id", "ap_id")
-        all_proxy_host_ids = [proxy["bk_host_id"] for proxy in all_proxies]
-        proxy_host_id__ap_id_map = {proxy["bk_host_id"]: proxy["ap_id"] for proxy in all_proxies}
-
-        # 获取存活的Proxy ID 列表
-        alive_proxy_host_ids = models.ProcessStatus.objects.filter(
-            bk_host_id__in=all_proxy_host_ids, status=constants.ProcStateType.RUNNING
-        ).values_list("bk_host_id", flat=True)
-
-        # 将存活的 Proxy 按云区域进行聚合
-        # 转为set，提高 in 的执行效率
-        alive_proxy_host_ids = set(alive_proxy_host_ids)
-        alive_proxy_host_ids_gby_cloud_id: Dict[int, List[int]] = defaultdict(list)
-        for proxy in all_proxies:
-            if proxy["bk_host_id"] not in alive_proxy_host_ids:
-                continue
-            alive_proxy_host_ids_gby_cloud_id[proxy["bk_cloud_id"]].append(proxy["bk_host_id"])
-
-        # 随机选取Proxy
-        choose_ap_results: List[Dict[str, Any]] = []
-        for bk_cloud_id, bk_host_ids in pagent_host_ids__gby_cloud_id.items():
-            alive_proxy_host_ids_in_cloud = alive_proxy_host_ids_gby_cloud_id[bk_cloud_id]
-            if not alive_proxy_host_ids_in_cloud:
-                for bk_host_id in bk_host_ids:
-                    choose_ap_results.append(
-                        self.construct_return_data(
-                            ap_id_obj_map=ap_id_obj_map,
-                            bk_host_id=bk_host_id,
-                            ap_id=self.FAILED_AP_ID,
-                            log=_("云区域 -> {bk_cloud_id} 下无存活的 Proxy").format(bk_cloud_id=bk_cloud_id),
-                        )
-                    )
-                continue
-
-            for bk_host_id in bk_host_ids:
-                alive_proxy_host_id = random.choice(alive_proxy_host_ids_in_cloud)
-                ap_id = proxy_host_id__ap_id_map[alive_proxy_host_id]
-                choose_ap_results.append(
-                    self.construct_return_data(ap_id_obj_map=ap_id_obj_map, bk_host_id=bk_host_id, ap_id=ap_id)
-                )
-
-        return choose_ap_results
-
-    def handle_choose_ap_results(
-        self,
-        choose_ap_results: List[Dict[str, Any]],
-        bk_host_id__sub_inst_id_map: Dict[int, int],
-        host_id_obj_map: Dict[int, models.Host],
-    ) -> None:
-        """
-        聚合打日志，更新接入点 host
-        :param choose_ap_results: 接入点选择结果
-        :param bk_host_id__sub_inst_id_map: 主机ID - 订阅实例ID 映射
-        :param host_id_obj_map: 主机ID - 主机对象 映射
-        :return: None
-        """
-        failed_choose_ap_results: List[Dict[str, Any]] = []
-        succeed_choose_ap_results: List[Dict[str, Any]] = []
-        for choose_ap_result in choose_ap_results:
-            if choose_ap_result["ap_id"] == self.FAILED_AP_ID:
-                failed_choose_ap_results.append(choose_ap_result)
-            else:
-                succeed_choose_ap_results.append(choose_ap_result)
-
-        # 移除失败的实例ID并打印错误信息
-        failed_sub_inst_ids_gby_log = self.get_sub_inst_ids_gby_log(
-            choose_ap_results=failed_choose_ap_results, bk_host_id__sub_inst_id_map=bk_host_id__sub_inst_id_map
-        )
-        for log, sub_inst_ids in failed_sub_inst_ids_gby_log.items():
-            self.move_insts_to_failed(sub_inst_ids=sub_inst_ids, log_content=log)
-
-        # 更新主机接入点
-        bk_host_ids__gby_ap_id: Dict[int, List[int]] = defaultdict(list)
-        for succeed_choose_ap_result in succeed_choose_ap_results:
-            bk_host_ids__gby_ap_id[succeed_choose_ap_result["ap_id"]].append(succeed_choose_ap_result["bk_host_id"])
-        for ap_id, bk_host_ids in bk_host_ids__gby_ap_id.items():
-            bk_host_ids_to_be_updated = []
-            for bk_host_id in bk_host_ids:
-                if ap_id != host_id_obj_map[bk_host_id].ap_id:
-                    bk_host_ids_to_be_updated.append(bk_host_id)
-            if bk_host_ids_to_be_updated:
-                models.Host.objects.filter(bk_host_id__in=bk_host_ids_to_be_updated).update(ap_id=ap_id)
-
-        # 打印成功选择接入点的信息
-        succeed_sub_inst_ids__gby_log = self.get_sub_inst_ids_gby_log(
-            choose_ap_results=succeed_choose_ap_results, bk_host_id__sub_inst_id_map=bk_host_id__sub_inst_id_map
-        )
-        for log, sub_inst_ids in succeed_sub_inst_ids__gby_log.items():
-            self.log_info(sub_inst_ids=sub_inst_ids, log_content=log)
-
-    @classmethod
-    def get_sub_inst_ids_gby_log(
-        cls, choose_ap_results: List[Dict[str, Any]], bk_host_id__sub_inst_id_map: Dict[int, int]
-    ) -> Dict[str, List[int]]:
-        sub_inst_ids__gby_log: Dict[str, List[int]] = defaultdict(list)
-        for choose_ap_result in choose_ap_results:
-            sub_inst_id = bk_host_id__sub_inst_id_map[choose_ap_result["bk_host_id"]]
-            sub_inst_ids__gby_log[choose_ap_result["log"]].append(sub_inst_id)
-        return sub_inst_ids__gby_log
-
-    def _execute(self, data, parent_data, common_data: AgentCommonData):
-        ap_id_obj_map = common_data.ap_id_obj_map
-        host_id_obj_map = common_data.host_id_obj_map
-        ap_objs = models.AccessPoint.objects.all()
-        subscription_instance_ids = common_data.subscription_instance_ids
-
-        if not ap_objs:
-            self.move_insts_to_failed(sub_inst_ids=subscription_instance_ids, log_content=_("自动选择接入点失败，请到全局配置新建接入点"))
-            return
-
-        detect_and_choose_ap_params_list: List[Dict[str, Any]] = []
-        choose_ap_results: List[Dict[str, Any]] = []
-        bk_host_id__sub_inst_id_map: Dict[int, int] = {}
-        # 按云区域划分PAGENT
-        pagent_host_ids__gby_cloud_id: Dict[int, List[int]] = defaultdict(list)
-
-        for sub_inst in common_data.subscription_instances:
-            bk_host_id = sub_inst.instance_info["host"]["bk_host_id"]
-            host = host_id_obj_map[bk_host_id]
-
-            bk_host_id__sub_inst_id_map[bk_host_id] = sub_inst.id
-
-            # 主机已指定接入点
-            if host.ap_id != constants.DEFAULT_AP_ID:
-                choose_ap_results.append(
-                    self.construct_return_data(
-                        ap_id_obj_map=ap_id_obj_map,
-                        bk_host_id=bk_host_id,
-                        ap_id=host.ap_id,
-                        log=_("当前主机已分配接入点[{ap_name}]").format(ap_name=ap_id_obj_map[host.ap_id].name),
-                    )
-                )
-
-            # PAGENT 需要从所在云区域下随机选取一台存活的Proxy
-            elif host.node_type == constants.NodeType.PAGENT:
-                pagent_host_ids__gby_cloud_id[host.bk_cloud_id].append(host.bk_host_id)
-
-            # 其余情况，从已有接入点中选择网络情况最好（to gse task svr）的一个
-            else:
-                detect_and_choose_ap_params_list.append(
-                    {"sub_inst_id": sub_inst.id, "host": host, "ap_objs": ap_objs, "ap_id_obj_map": ap_id_obj_map}
-                )
-
-        # 处理 PAGENT 选择接入点的逻辑
-        choose_ap_results.extend(
-            self.handle_pagent_condition(
-                pagent_host_ids__gby_cloud_id=pagent_host_ids__gby_cloud_id, ap_id_obj_map=ap_id_obj_map
-            )
-        )
-
-        # 处理探测接入点的情况，这里采用多线程
-        choose_ap_results.extend(
-            self.handle_detect_condition(detect_and_choose_ap_params_list=detect_and_choose_ap_params_list)
-        )
-
-        self.handle_choose_ap_results(
-            choose_ap_results=choose_ap_results,
-            bk_host_id__sub_inst_id_map=bk_host_id__sub_inst_id_map,
-            host_id_obj_map=host_id_obj_map,
-        )
-
-
-=======
->>>>>>> 89f11bc5
 class InstallService(AgentBaseService, JobFastExecuteScriptService):
     name = _("下发脚本命令")
 
@@ -1775,25 +1066,6 @@
         return super(CheckPolicyGseToProxyService, self).execute(data, parent_data)
 
 
-<<<<<<< HEAD
-class QueryPasswordComponent(Component):
-    name = _("查询主机密码")
-    code = "query_password"
-    bound_service = QueryPasswordService
-
-
-class ChooseAccessPointComponent(Component):
-    name = _("选择接入点")
-    code = "choose_access_point"
-    bound_service = ChooseAccessPointService
-=======
-class ConfigurePolicyComponent(Component):
-    name = _("配置策略")
-    code = "configure_policy"
-    bound_service = ConfigurePolicyService
->>>>>>> 89f11bc5
-
-
 class InstallComponent(Component):
     name = _("安装")
     code = "install"
