# -*- coding: utf-8 -*-
"""
TencentBlueKing is pleased to support the open source community by making 蓝鲸智云-节点管理(BlueKing-BK-NODEMAN) available.
Copyright (C) 2017-2021 THL A29 Limited, a Tencent company. All rights reserved.
Licensed under the MIT License (the "License"); you may not use this file except in compliance with the License.
You may obtain a copy of the License at https://opensource.org/licenses/MIT
Unless required by applicable law or agreed to in writing, software distributed under the License is distributed on
an "AS IS" BASIS, WITHOUT WARRANTIES OR CONDITIONS OF ANY KIND, either express or implied. See the License for the
specific language governing permissions and limitations under the License.
"""
import ntpath
import os
import posixpath
from typing import List

from django.conf import settings
from django.db.models import Max, Subquery
from django.utils.translation import ugettext as _

from apps.backend.components.collections.agent import (
    CheckAgentStatusComponent,
    CheckPolicyGseToProxyComponent,
<<<<<<< HEAD
    ChooseAccessPointComponent,
=======
    ConfigurePolicyComponent,
>>>>>>> 89f11bc5
    GetAgentStatusComponent,
    InstallComponent,
    OperatePluginComponent,
    PushUpgradePackageComponent,
    ReloadAgentConfigComponent,
    RenderAndPushGseConfigComponent,
    RestartComponent,
    RunUpgradeCommandComponent,
    UpdateJobStatusComponent,
    UpdateProcessStatusComponent,
    WaitComponent,
)
from apps.backend.components.collections.agent_new import components
from apps.backend.components.collections.bulk_job import BulkPushUpgradePackageComponent
from apps.backend.components.collections.bulk_job_redis import (
    BulkPushUpgradePackageV2Component,
)
from apps.backend.components.collections.configure_policy import (
    ConfigurePolicyComponent,
)
from apps.backend.components.collections.job import (
    JobFastExecuteScriptComponent,
    PushFileToProxyComponent,
)
from apps.backend.subscription.tools import create_group_id
from apps.node_man import constants as const
from apps.node_man.constants import DEFAULT_SUPPLIER_ID
from apps.node_man.models import Host, Packages
from pipeline.builder import ServiceActivity, Var

SCRIPT_TIMEOUT = 3000


class AgentServiceActivity(ServiceActivity):
    def __init__(self, *args, **kwargs):
        super().__init__(*args, **kwargs)
        self.component.inputs.description = Var(type=Var.SPLICE, value="${description}")
        self.component.inputs.act_name = Var(type=Var.SPLICE, value=kwargs.get("name"))


class AgentManager(object):
    """
    Agent动作管理
    """

    def __init__(self, subscription_instance_ids: List[int], step):
        self.subscription_instance_ids = subscription_instance_ids
        self.step = step
        self.creator = step.subscription.creator
        self.blueking_language = step.subscription_step.params.get("blueking_language")

    def register_host(self):
        """
        注册主机
        """
        act = AgentServiceActivity(
            component_code=components.RegisterHostComponent.code, name=components.RegisterHostComponent.name
        )
        act.component.inputs.host_info = Var(type=Var.PLAIN, value=self.host_info)
        act.component.inputs.bk_host_id = Var(type=Var.PLAIN, value="")
        act.component.inputs.blueking_language = Var(type=Var.PLAIN, value=self.blueking_language)
        return act

    def query_tjj_password(self):
        """
        查询铁将军密码
        """
        # 验证类型为tjj第一步骤先查询密码
        act = AgentServiceActivity(
            component_code=components.QueryPasswordComponent.code,
            name=components.QueryPasswordComponent.name,
        )
        act.component.inputs.host_info = Var(type=Var.PLAIN, value=self.host_info)
        act.component.inputs.creator = Var(type=Var.PLAIN, value=self.creator)
        act.component.inputs.blueking_language = Var(type=Var.PLAIN, value=self.blueking_language)
        return act

    def choose_ap(self):
        """
        自动选择接入点
        """
        # 若主机未明确选择接入点，则自动进行接入点选择
        act = AgentServiceActivity(
            component_code=components.ChooseAccessPointComponent.code,
            name=components.ChooseAccessPointComponent.name,
        )
        act.component.inputs.blueking_language = Var(type=Var.PLAIN, value=self.blueking_language)
        return act

    def configure_policy(self):
        """
        开通网络策略
        """
        act = AgentServiceActivity(
            component_code=ConfigurePolicyComponent.code,
            name=ConfigurePolicyComponent.name,
        )
        act.component.inputs.blueking_language = Var(type=Var.PLAIN, value=self.blueking_language)
        return act

    def install(self, name=InstallComponent.name):
        """
        执行安装脚本
        """
        act = AgentServiceActivity(component_code=InstallComponent.code, name=name)
        act.component.inputs.task_id = Var(type=Var.PLAIN, value=self.task_id)
        act.component.inputs.bk_username = Var(type=Var.PLAIN, value=self.creator)
        act.component.inputs.bk_host_id = Var(type=Var.SPLICE, value="${bk_host_id}")
        act.component.inputs.host_info = Var(type=Var.PLAIN, value=self.host_info)
        act.component.inputs.success_callback_step = Var(type=Var.PLAIN, value="check_deploy_result")
        act.component.inputs.blueking_language = Var(type=Var.PLAIN, value=self.blueking_language)
        return act

    def uninstall_agent(self):
        """
        执行卸载AGENT脚本
        """
        host = Host.get_by_host_info(self.host_info)
        if host.is_manual:
            name = _("手动卸载")
        else:
            name = _("卸载Agent")
        act = AgentServiceActivity(component_code=InstallComponent.code, name=name)
        act.component.inputs.host_info = Var(type=Var.PLAIN, value=self.host_info)
        act.component.inputs.is_uninstall = Var(type=Var.PLAIN, value=True)
        act.component.inputs.bk_username = Var(type=Var.PLAIN, value=self.creator)
        act.component.inputs.success_callback_step = Var(type=Var.PLAIN, value="remove_agent")
        act.component.inputs.blueking_language = Var(type=Var.PLAIN, value=self.blueking_language)
        return act

    def uninstall_proxy(self):
        """
        执行卸载PROXY脚本
        """
        host = Host.get_by_host_info(self.host_info)
        if host.is_manual:
            name = _("手动卸载")
        else:
            name = _("卸载Proxy")
        act = AgentServiceActivity(component_code=InstallComponent.code, name=name)
        act.component.inputs.host_info = Var(type=Var.PLAIN, value=self.host_info)
        act.component.inputs.is_uninstall = Var(type=Var.PLAIN, value=True)
        act.component.inputs.bk_username = Var(type=Var.PLAIN, value=self.creator)
        act.component.inputs.success_callback_step = Var(type=Var.PLAIN, value="remove_proxy")
        act.component.inputs.blueking_language = Var(type=Var.PLAIN, value=self.blueking_language)
        return act

    def push_upgrade_package(self):
        """
        下发升级包
        """
        os_type = const.OS_TYPE.get(str(self.host_info.get("bk_os_type")))
        if not os_type:
            os_type = Host.objects.get(bk_host_id=self.host_info["bk_host_id"]).os_type
        act = AgentServiceActivity(component_code=PushUpgradePackageComponent.code, name=_("下发升级包"))
        act.component.inputs.task_id = Var(type=Var.PLAIN, value=self.task_id)
        act.component.inputs.job_client = Var(
            type=Var.PLAIN,
            value={
                "bk_biz_id": self.host_info["bk_biz_id"],
                "username": settings.SYSTEM_USE_API_ACCOUNT,
                "os_type": os_type.lower(),
            },
        )
        act.component.inputs.ip_list = Var(
            type=Var.PLAIN,
            value=[{"ip": self.host_info["bk_host_innerip"], "bk_cloud_id": self.host_info["bk_cloud_id"]}],
        )
        act.component.inputs.host_info = Var(type=Var.PLAIN, value=self.host_info)
        act.component.inputs.context = Var(type=Var.PLAIN, value="")
        act.component.inputs.blueking_language = Var(type=Var.PLAIN, value=self.blueking_language)
        return act

    def bulk_push_upgrade_package(self, subscription_id: int, instance_id: str):
        """
        批量下发升级包
        """
        os_type = const.OS_TYPE.get(str(self.host_info.get("bk_os_type")))
        if not os_type:
            os_type = Host.objects.get(bk_host_id=self.host_info["bk_host_id"]).os_type
        act = AgentServiceActivity(component_code=BulkPushUpgradePackageComponent.code, name=_("批量下发升级包"))
        act.component.inputs.job_client = Var(
            type=Var.PLAIN,
            value={
                "bk_biz_id": self.host_info["bk_biz_id"],
                "username": settings.SYSTEM_USE_API_ACCOUNT,
                "os_type": os_type.lower(),
            },
        )

        act.component.inputs.subscription_id = Var(type=Var.PLAIN, value=subscription_id)
        act.component.inputs.task_id = Var(type=Var.PLAIN, value=self.task_id)
        act.component.inputs.instance_id = Var(type=Var.PLAIN, value=instance_id)
        act.component.inputs.os_type = Var(type=Var.PLAIN, value=os_type)

        act.component.inputs.ip_list = Var(
            type=Var.PLAIN,
            value=[{"ip": self.host_info["bk_host_innerip"], "bk_cloud_id": self.host_info["bk_cloud_id"]}],
        )
        act.component.inputs.host_info = Var(type=Var.PLAIN, value=self.host_info)
        act.component.inputs.context = Var(type=Var.PLAIN, value="")
        act.component.inputs.blueking_language = Var(type=Var.PLAIN, value=self.blueking_language)
        return act

    def bulk_push_upgrade_package_redis(self):
        """
        批量下发升级包，redis优化
        """
        os_type = const.OS_TYPE.get(str(self.host_info.get("bk_os_type")))
        if not os_type:
            os_type = Host.objects.get(bk_host_id=self.host_info["bk_host_id"]).os_type
        act = AgentServiceActivity(component_code=BulkPushUpgradePackageV2Component.code, name=_("批量下发升级包"))
        act.component.inputs.job_client = Var(
            type=Var.PLAIN,
            value={
                "bk_biz_id": self.host_info["bk_biz_id"],
                "username": settings.SYSTEM_USE_API_ACCOUNT,
                "os_type": os_type.lower(),
            },
        )

        act.component.inputs.task_id = Var(type=Var.PLAIN, value=self.task_id)

        act.component.inputs.ip_list = Var(
            type=Var.PLAIN,
            value=[{"ip": self.host_info["bk_host_innerip"], "bk_cloud_id": self.host_info["bk_cloud_id"]}],
        )
        act.component.inputs.host_info = Var(type=Var.PLAIN, value=self.host_info)
        act.component.inputs.context = Var(type=Var.PLAIN, value="")
        act.component.inputs.blueking_language = Var(type=Var.PLAIN, value=self.blueking_language)
        return act

    def run_upgrade_command(self):
        os_type = const.OS_TYPE.get(str(self.host_info.get("bk_os_type")))
        if not os_type:
            os_type = Host.objects.get(bk_host_id=self.host_info["bk_host_id"]).os_type
        act = AgentServiceActivity(component_code=RunUpgradeCommandComponent.code, name=_("执行升级脚本"))
        act.component.inputs.task_id = Var(type=Var.PLAIN, value=self.task_id)
        act.component.inputs.job_client = Var(
            type=Var.PLAIN,
            value={
                "bk_biz_id": self.host_info["bk_biz_id"],
                "username": settings.SYSTEM_USE_API_ACCOUNT,
                "os_type": os_type.lower(),
            },
        )
        act.component.inputs.ip_list = Var(
            type=Var.PLAIN,
            value=[{"ip": self.host_info["bk_host_innerip"], "bk_cloud_id": self.host_info["bk_cloud_id"]}],
        )
        act.component.inputs.script_param = Var(type=Var.PLAIN, value="")
        act.component.inputs.script_timeout = Var(type=Var.PLAIN, value=SCRIPT_TIMEOUT)
        act.component.inputs.host_info = Var(type=Var.PLAIN, value=self.host_info)
        act.component.inputs.package_name = Var(type=Var.SPLICE, value="${package_name}")
        act.component.inputs.context = Var(type=Var.PLAIN, value="")
        act.component.inputs.blueking_language = Var(type=Var.PLAIN, value=self.blueking_language)
        return act

    def restart(self):
        """
        重启
        """
        act = AgentServiceActivity(component_code=RestartComponent.code, name=RestartComponent.name)
        act.component.inputs.host_info = Var(type=Var.PLAIN, value=self.host_info)
        act.component.inputs.bk_username = Var(type=Var.PLAIN, value=settings.SYSTEM_USE_API_ACCOUNT)
        act.component.inputs.blueking_language = Var(type=Var.PLAIN, value=self.blueking_language)
        return act

    def wait(self, sleep_time):
        act = AgentServiceActivity(component_code=WaitComponent.code, name=WaitComponent.name)
        act.component.inputs.host_info = Var(type=Var.PLAIN, value=self.host_info)
        act.component.inputs.sleep_time = Var(type=Var.PLAIN, value=sleep_time)
        act.component.inputs.blueking_language = Var(type=Var.PLAIN, value=self.blueking_language)
        return act

    def get_agent_status(self, expect_status, name=GetAgentStatusComponent.name):
        """
        查询Agent状态
        """
        act = AgentServiceActivity(component_code=GetAgentStatusComponent.code, name=name)
        act.component.inputs.bk_host_id = Var(type=Var.SPLICE, value="${bk_host_id}")
        act.component.inputs.host_info = Var(type=Var.PLAIN, value=self.host_info)
        act.component.inputs.expect_status = Var(type=Var.PLAIN, value=expect_status)
        act.component.inputs.blueking_language = Var(type=Var.PLAIN, value=self.blueking_language)
        return act

    def check_agent_status(self, name=CheckAgentStatusComponent.name):
        """
        查询Agent状态是否正常
        """
        act = AgentServiceActivity(component_code=CheckAgentStatusComponent.code, name=name)
        act.component.inputs.bk_host_id = Var(type=Var.SPLICE, value="${bk_host_id}")
        act.component.inputs.host_info = Var(type=Var.PLAIN, value=self.host_info)
        act.component.inputs.blueking_language = Var(type=Var.PLAIN, value=self.blueking_language)
        return act

    def update_process_status(self, status, name=UpdateProcessStatusComponent.name):
        """
        查询Agent状态
        """
        act = AgentServiceActivity(component_code=UpdateProcessStatusComponent.code, name=name)
        act.component.inputs.bk_host_id = Var(type=Var.SPLICE, value="${bk_host_id}")
        act.component.inputs.host_info = Var(type=Var.PLAIN, value=self.host_info)
        act.component.inputs.status = Var(type=Var.PLAIN, value=status)
        act.component.inputs.blueking_language = Var(type=Var.PLAIN, value=self.blueking_language)
        return act

    def update_job_status(self):
        act = AgentServiceActivity(
            component_code=UpdateJobStatusComponent.code,
            name=UpdateJobStatusComponent.name,
        )
        act.component.inputs.bk_host_id = Var(type=Var.SPLICE, value="${bk_host_id}")
        act.component.inputs.host_info = Var(type=Var.PLAIN, value=self.host_info)
        act.component.inputs.blueking_language = Var(type=Var.PLAIN, value=self.blueking_language)
        return act

    def push_files_to_proxy(self, file):
        """
        下发NGINX安装包
        """
        act = AgentServiceActivity(component_code=PushFileToProxyComponent.code, name=file["name"])
        act.component.inputs.bk_host_id = Var(type=Var.SPLICE, value="${bk_host_id}")
        act.component.inputs.task_id = Var(type=Var.PLAIN, value=self.task_id)
        act.component.inputs.job_client = Var(
            type=Var.PLAIN,
            value={
                "bk_biz_id": self.host_info["bk_biz_id"],
                "username": settings.SYSTEM_USE_API_ACCOUNT,
                "os_type": "linux",
            },
        )
        act.component.inputs.ip_list = Var(
            type=Var.PLAIN,
            value=[{"ip": self.host_info["bk_host_innerip"], "bk_cloud_id": self.host_info["bk_cloud_id"]}],
        )
        act.component.inputs.file_target_path = Var(type=Var.PLAIN, value=settings.DOWNLOAD_PATH)
        act.component.inputs.files = Var(type=Var.PLAIN, value=file["files"])
        act.component.inputs.from_type = Var(type=Var.PLAIN, value=file.get("from_type", ""))
        act.component.inputs.context = Var(type=Var.PLAIN, value="")
        act.component.inputs.blueking_language = Var(type=Var.PLAIN, value=self.blueking_language)
        return act

    def start_nginx(self):
        path = os.path.join(settings.PROJECT_ROOT, "script_tools", "start_nginx.sh.tpl")
        with open(path, encoding="utf-8") as fh:
            script = fh.read()
        script_content = script % {
            "nginx_path": settings.DOWNLOAD_PATH,
            "bk_nodeman_nginx_download_port": settings.BK_NODEMAN_NGINX_DOWNLOAD_PORT,
            "bk_nodeman_nginx_proxy_pass_port": settings.BK_NODEMAN_NGINX_PROXY_PASS_PORT,
        }
        act = AgentServiceActivity(component_code=JobFastExecuteScriptComponent.code, name=_("启动 NGINX 服务"))
        act.component.inputs.job_client = Var(
            type=Var.PLAIN,
            value={
                "bk_biz_id": self.host_info["bk_biz_id"],
                "username": settings.SYSTEM_USE_API_ACCOUNT,
                "os_type": "linux",
            },
        )
        act.component.inputs.ip_list = Var(
            type=Var.PLAIN,
            value=[{"ip": self.host_info["bk_host_innerip"], "bk_cloud_id": self.host_info["bk_cloud_id"]}],
        )
        act.component.inputs.task_id = Var(type=Var.PLAIN, value=self.task_id)
        act.component.inputs.script_content = Var(type=Var.PLAIN, value=script_content)
        act.component.inputs.script_param = Var(type=Var.PLAIN, value="")
        act.component.inputs.script_timeout = Var(type=Var.PLAIN, value=SCRIPT_TIMEOUT)
        act.component.inputs.context = Var(type=Var.PLAIN, value="")
        act.component.inputs.blueking_language = Var(type=Var.PLAIN, value=self.blueking_language)
        return act

    def _operate_process(
        self,
        action,
        plugin_name,
        node,
        component_code,
        act_name,
        error_ignorable=False,
        context=None,
    ):
        """
        :param action:
        :param plugin_name:
        :param node: {'instance_info': {'os_type': 'linux'}, 'bk_cloud_id':0, 'ip': '127.0.0.1'}
        :param component_code:
        :param act_name:
        :param error_ignorable:
        :param context:
        :return:
        """
        newest = (
            Packages.objects.filter(project=plugin_name, cpu_arch=const.CpuType.x86_64)
            .values("os")
            .annotate(max_id=Max("id"))
        )

        packages = Packages.objects.filter(id__in=Subquery(newest.values("max_id")))

        package_by_os = {package.os: package for package in packages}
        package = package_by_os[node["instance_info"]["os_type"].lower()]
        control = package.proc_control
        control = {
            "start_cmd": control.start_cmd,
            "stop_cmd": control.stop_cmd,
            "restart_cmd": control.restart_cmd,
            "reload_cmd": control.reload_cmd or self.control.restart_cmd,
            "kill_cmd": control.kill_cmd,
            "version_cmd": control.version_cmd,
            "health_cmd": control.health_cmd,
        }

        gse_client = dict(username=self.creator, os_type=package.os)
        host_info = {key: value for key, value in node.items() if key in ("bk_cloud_id", "ip")}
        host_info["bk_supplier_id"] = DEFAULT_SUPPLIER_ID

        if package.os == const.PluginOsType.windows:
            path_handler = ntpath
        else:
            path_handler = posixpath

        if package.plugin_desc.category == const.CategoryType.external:
            # 如果为 external 插件，需要补上插件组目录
            group_id = create_group_id(action.step.subscription, action.instance_record.instance_info)

            setup_path = path_handler.join(
                package.proc_control.install_path,
                const.PluginChildDir.EXTERNAL.value,
                group_id,
                package.project,
            )
            pid_path_prefix, pid_filename = path_handler.split(package.proc_control.pid_path)
            pid_path = path_handler.join(pid_path_prefix, group_id, pid_filename)
        else:
            setup_path = path_handler.join(
                package.proc_control.install_path, const.PluginChildDir.OFFICIAL.value, "bin"
            )
            pid_path = package.proc_control.pid_path

        act = AgentServiceActivity(
            component_code=component_code,
            name=act_name,
            error_ignorable=error_ignorable,
        )
        act.component.inputs.gse_client = Var(type=Var.PLAIN, value=gse_client)
        act.component.inputs.hosts = Var(type=Var.PLAIN, value=[host_info])
        act.component.inputs.control = Var(type=Var.PLAIN, value=control)
        act.component.inputs.setup_path = Var(type=Var.PLAIN, value=setup_path)
        act.component.inputs.pid_path = Var(type=Var.PLAIN, value=pid_path)
        act.component.inputs.proc_name = Var(type=Var.PLAIN, value=plugin_name)
        act.component.inputs.exe_name = Var(type=Var.PLAIN, value=plugin_name)
        act.component.inputs.context = Var(type=Var.PLAIN, value=context)
        act.component.inputs.blueking_language = Var(type=Var.PLAIN, value=self.blueking_language)

        return act

    def delegate_plugin(self, plugin_name):
        """
        托管插件
        """
        act = AgentServiceActivity(
            component_code=OperatePluginComponent.code, name=_("托管 {plugin_name} 插件进程").format(plugin_name=plugin_name)
        )
        act.component.inputs.bk_host_id = Var(type=Var.SPLICE, value="${bk_host_id}")
        act.component.inputs.host_info = Var(type=Var.PLAIN, value=self.host_info)
        act.component.inputs.action = Var(type=Var.PLAIN, value="delegate")
        act.component.inputs.bk_username = Var(type=Var.PLAIN, value=self.creator)
        act.component.inputs.plugin_name = Var(type=Var.PLAIN, value=plugin_name)
        act.component.inputs.blueking_language = Var(type=Var.PLAIN, value=self.blueking_language)
        return act

    def render_and_push_gse_config(self, name=RenderAndPushGseConfigComponent.name):
        """
        渲染并下载agent配置
        """
        os_type = const.OS_TYPE.get(str(self.host_info.get("bk_os_type")))
        act = AgentServiceActivity(component_code=RenderAndPushGseConfigComponent.code, name=name)
        act.component.inputs.task_id = Var(type=Var.PLAIN, value=self.task_id)
        act.component.inputs.job_client = Var(
            type=Var.PLAIN,
            value={
                "bk_biz_id": self.host_info["bk_biz_id"],
                "username": settings.SYSTEM_USE_API_ACCOUNT,
                "os_type": os_type.lower(),
            },
        )
        act.component.inputs.ip_list = Var(
            type=Var.PLAIN,
            value=[{"ip": self.host_info["bk_host_innerip"], "bk_cloud_id": self.host_info["bk_cloud_id"]}],
        )
        act.component.inputs.bk_host_id = Var(type=Var.SPLICE, value="${bk_host_id}")
        act.component.inputs.host_info = Var(type=Var.PLAIN, value=self.host_info)
        act.component.inputs.context = Var(type=Var.PLAIN, value="")
        act.component.inputs.blueking_language = Var(type=Var.PLAIN, value=self.blueking_language)
        return act

    def reload_agent(self):
        """
        重载agent
        """
        os_type = const.OS_TYPE.get(str(self.host_info.get("bk_os_type")))
        act = AgentServiceActivity(component_code=ReloadAgentConfigComponent.code, name=ReloadAgentConfigComponent.name)
        act.component.inputs.task_id = Var(type=Var.PLAIN, value=self.task_id)
        act.component.inputs.job_client = Var(
            type=Var.PLAIN,
            value={
                "bk_biz_id": self.host_info["bk_biz_id"],
                "username": settings.SYSTEM_USE_API_ACCOUNT,
                "os_type": os_type.lower(),
            },
        )
        act.component.inputs.ip_list = Var(
            type=Var.PLAIN,
            value=[{"ip": self.host_info["bk_host_innerip"], "bk_cloud_id": self.host_info["bk_cloud_id"]}],
        )
        act.component.inputs.host_info = Var(type=Var.PLAIN, value=self.host_info)
        act.component.inputs.script_param = Var(type=Var.PLAIN, value="")
        act.component.inputs.script_timeout = Var(type=Var.PLAIN, value=300)
        act.component.inputs.context = Var(type=Var.PLAIN, value="")
        act.component.inputs.blueking_language = Var(type=Var.PLAIN, value=self.blueking_language)
        return act

    def check_policy_gse_to_proxy(self):
        """
        GSE Server到Proxy的策略检查
        """
        act = AgentServiceActivity(component_code=CheckPolicyGseToProxyComponent.code, name=_("检测GSE到Proxy的策略"))
        act.component.inputs.task_id = Var(type=Var.PLAIN, value=self.task_id)
        act.component.inputs.bk_host_id = Var(type=Var.SPLICE, value="${bk_host_id}")
        act.component.inputs.script_param = Var(type=Var.PLAIN, value="")
        act.component.inputs.script_timeout = Var(type=Var.PLAIN, value=300)
        act.component.inputs.context = Var(type=Var.PLAIN, value="")
        act.component.inputs.blueking_language = Var(type=Var.PLAIN, value=self.blueking_language)
        return act<|MERGE_RESOLUTION|>--- conflicted
+++ resolved
@@ -20,11 +20,6 @@
 from apps.backend.components.collections.agent import (
     CheckAgentStatusComponent,
     CheckPolicyGseToProxyComponent,
-<<<<<<< HEAD
-    ChooseAccessPointComponent,
-=======
-    ConfigurePolicyComponent,
->>>>>>> 89f11bc5
     GetAgentStatusComponent,
     InstallComponent,
     OperatePluginComponent,
@@ -42,9 +37,6 @@
 from apps.backend.components.collections.bulk_job_redis import (
     BulkPushUpgradePackageV2Component,
 )
-from apps.backend.components.collections.configure_policy import (
-    ConfigurePolicyComponent,
-)
 from apps.backend.components.collections.job import (
     JobFastExecuteScriptComponent,
     PushFileToProxyComponent,
@@ -119,8 +111,8 @@
         开通网络策略
         """
         act = AgentServiceActivity(
-            component_code=ConfigurePolicyComponent.code,
-            name=ConfigurePolicyComponent.name,
+            component_code=components.ConfigurePolicyComponent.code,
+            name=components.ConfigurePolicyComponent.name,
         )
         act.component.inputs.blueking_language = Var(type=Var.PLAIN, value=self.blueking_language)
         return act
